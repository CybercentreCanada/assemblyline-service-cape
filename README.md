# CAPEv2 service

This repository is an Assemblyline service that submits a file to a CAPEv2 deployment, waits for the submission to
complete, and then parses the report returned.

**NOTE**: This service **requires extensive additional installation outside of Assemblyline** before being functional. It is **not** preinstalled during a default installation.

This repository contains mostly code adapted from the
[Assemblyline Cuckoo service](https://github.com/CybercentreCanada/assemblyline-service-cuckoo), and
was inspired by the [project](https://github.com/NVISOsecurity/assemblyline-service-cape)
created by [x1mus](https://github.com/x1mus) with support from [Sorakurai](https://github.com/Sorakurai),
[jvanwilder](https://github.com/jvanwilder), and [RenaudFrere](https://github.com/RenaudFrere) at
[NVISOsecurity](https://github.com/NVISOsecurity).

## CAPE Sandbox Overview

[CAPE Sandbox](https://github.com/kevoreilly/CAPEv2) is a fork of the open-source project [Cuckoo Sandbox](https://cuckoosandbox.org). The goal of CAPE is the addition of automated malware unpacking and config extraction. It is also the last remaining repo based on Cuckoo that is maintained and supported.

## Assemblyline's CAPE Service Overview
The CAPE service uses the CAPE REST API to send files to the CAPE nest which then hands out these tasks to a pool of victim machines (one file per victim).

**You are responsible for setting up the CAPE nest and victims**. The analysis results for the detonation of a submitted file in a victim is then retrieved,
and a summarized version of the report is displayed to the user through the Assemblyline UI. The full report is also included in the Assemblyline UI as a supplementary file for your reading pleasure.
Files that are unpacked and saved to disk are fed back into Assemblyline.

## Things to note
### Reporting
It should be noted that this service grabs the `lite` format of the report bundle. So be sure you have `litereport` enabled in your `reporting.conf` file on your CAPE instance like so:
```
[litereport]
enabled = yes
keys_to_copy = info debug signatures network curtain sysmon target
behavior_keys_to_copy = processtree processes summary
```

### REST API
There are API features that this service uses that are disabled on the public CAPE instance, therefore this service will only work with a private deployment of CAPE.

Since the REST APIv2 is the only API version that is [supported](https://capev2.readthedocs.io/en/latest/usage/api.html), we will also only be supporting this version.

Since the CAPE service will be making more than 5 requests a minute, the following `api.conf` configuration is required for the REST API on the CAPE host:
```
[api]
ratelimit = no
default_user_ratelimit = 99999999999999/s
default_subscription_ratelimit = 99999999999999/s
token_auth_enabled = yes
```

The REST API calls that are made by the CAPE service are as follows:

1. Get the status of CAPE via GET /apiv2/cuckoo/status/
2. Get the list of machines via GET /apiv2/machines/list/
3. Search for the SHA256 of a sample via GET /apiv2/tasks/search/sha256/\<sha256\>/
4. Submit a sample for file analysis via POST /apiv2/tasks/create/file/
5. Poll the task by task ID until it is completed via GET /apiv2/tasks/view/\<task-id\>/
6. Get the lite JSON report and ZIP generated via GET /apiv2/tasks/get/report/\<task-id\>/lite/zip/
7. Delete the task via GET /apiv2/tasks/delete/\<task-id\>/

By default in the `api.conf`, `[machinelist]`, `[cuckoostatus]`, and `[taskdelete]` are all disabled. You need to enable them.

In `api.conf`, it is recommended to set `token_auth_enabled = yes` and `auth_only = yes` for all REST API services.

### Recommendations for Monitoring
The CAPE service will submit a file and wait for the file to complete analysis and post-analysis processing, up until the service timeout of 800 seconds. At this point, the service will retry (2 more times) to get a result. In most cases, the only reason that the service will retry is if there is an issue with the CAPE nest. The CAPE service outputs useful error logs that you can set up Kibana alerting on for these cases when the CAPE REST API or Processor services are down or erroring. This is the recommended approach to monitor your CAPE nest.

### Service Options
#### Host Configurations
* **remote_host_details**: A list of JSON objects, where each JSON object represents a CAPE Host. Details regarding the CAPE API can be found [here](https://capev2.readthedocs.io/en/latest/usage/api.html). Each JSON object must have the following keys and values:
    * **ip** - [default: 127.0.0.1] The IP address of the machine where the CAPE API is being served
    * **port** - [default: 8000] The port where the CAPE API is being served
    * **api_key** - [default: sample_api_token] The authentication token to be passed with each API call
    * **internet_connected** - [default: false] A flag that indicates if the host has the ability to route network calls made by detonated file to the Internet
<<<<<<< HEAD
=======
    * **inetsim_connected** - [default: false] A flag that indicates if the host has the ability to route network calls made by detonated file to INetSim
>>>>>>> 81cba6c1

#### REST API Timeouts and Attempts
* **connection_timeout_in_seconds** - [default: 30] The timeout used to make the initial query to a host. (GET /machines/list)
* **rest_timeout_in_seconds** - [default: 120] The timeout used to make subsequent queries to a host. (GET /cuckoo/status/, POST /tasks/create/file/, GET /tasks/view/123/, GET /tasks/report/123/, DELETE /tasks/delete/123/, etc.)
* **connection_attempts** - [default: 3] The number of attempts to connect (perform a GET /machines/list/) to a host.

#### Are you using UWSGI with recycling workers?
* **uwsgi_with_recycle** * - [default: False] This configuration is to indicate if the CAPE nest's REST API that we will be interacting with is hosted by UWSGI AND UWSGI has a configuration enabled that will recycle it's workers. This is the recommended setup since using CAPE with the default cape-web.service (as of Sept 6 2022) will expose a
memory leak (https://github.com/kevoreilly/CAPEv2/issues/1112).  If you do have UWSGI enabled with recycling workers, we will see "RemoteDisconnected" and "ConnectionResetError" errors frequently, so we will silence the errors associated with them.

To install UWSGI: https://capev2.readthedocs.io/en/latest/usage/web.html?#best-practices-for-production

#### Victim configurations
* **allowed_images**: A list of strings representing the images that can be selected for detonation.
* **auto_architecture**: A JSON object consisting of the following structure:
```
    win:
        x64: []
        x86: []
    ub:
        x64: []
        x86: []
```
This is only relevant if you are using the `auto` value for the `specific_image` submission parameter.

If you have multiple images that a sample can be sent to for detonation based on type (for example Win7x64, Win10x64, Win7x86, Win10x86, WinXP, and Win7x64WithOffice), but you only want a sample to be sent to a set of those images (for example, Win7x64 and Win10x64), then you can specify those images here.

The method for interpretting this structure is that files are divided between Linux (ub) and Windows (win), as well as what processor they must be ran on (x86 or x64). If a file matches these conditions, it will be sent to all of the images specified in corresponding list. If a file does not match any of these conditions, the default list is the win + x64.

#### Analysis Configurations
* **default_analysis_timeout_in_seconds** - [default: 150] The maximum timeout for an analysis.
* **max_dll_exports_exec** - [default: 5] Limiting the amount of DLLs executed that we report about.
* **machinery_supports_memory_dumps** - [default: False] A boolean flag indicating if the CAPE machinery supports dumping memory.
* **reboot_supported** - [default: False] A boolean flag indicating if the CAPE machinery supports reboot submissions. *NB*: Reboot support is not available out of the box for CAPE.
* **extract_cape_dumps** - [default: False] CAPE extracts a lot of stuff. Some may say "TOO MUCH". Enable this setting if you want files that are uploaded to the `CAPE`, `procdump` and `macros` directories per analysis to be extracted by Assemblyline.
* **uses_https_proxy_in_sandbox** - [default: False] A boolean flag indicating if the sandbox architecture uses an HTTPS proxy to decrypt and forward traffic.

#### Reporting Configurations
* **recursion_limit** - [default: 10000] The recursion limit of the Python environment where the service is being run. This is used to traverse large JSONs generated from analysis.

#### INetSim specifications
* **random_ip_range** - [default: 192.0.2.0/24] This is the IP range that INetSim (if configured) will pick from in order to return a random IP for any DNS request that the victims make (note that this requires a patch to INetSim). This option is mainly for safelisting.
**NB** : this functionality relies on the "INetSim - Random DNS Resolution" section below.
* **inetsim_dns_servers** - [default: []] This is a list of INetSim DNS server IPs

#### API Token Configurations
* **token_key** - [default: Token] This the default keyword for the Django Rest Framework.
If you change it on the CAPE REST API, change this value to reflect that new value.

#### If the desired machine is not present in the configuration, sleep and try again?
* **retry_on_no_machine** - [default: False] If your CAPE machinery deletes machines, (AWS/Azure), there is a chance that a certain machine may not be present
for a period of time. This configuration will raise a RecoverableError in that situation, after sleeping for a certain
time period.

#### Too many monitor logs?
* **limit_monitor_apis** - [default: False] Apply a limit of 1000 to APIs that the CAPE monitor logs.

#### Should we setup the VM prior to sample execution by opening a few applications?
Note that this is only applicable to samples that would use the `doc` and `js` packages normally.
* **use_antivm_packages** - [default: False] Start some applications prior to execution.

#### You want to add your own `processtree_id` values on the fly?
* **custom_processtree_id_safelist** - [default: list()] A list of `processtree_id`s to be safelisted

### CAPE Submission Options

The options available for submissions to the CAPE service via REST API are not the clearest, but the [submission utility](https://capev2.readthedocs.io/en/latest/usage/submit.html#submission-utility) gives us a glimpse. These are the options you can select per analysis wittout having to go under the hood:

* **analysis_timeout_in_seconds** - [default: 0] Maximum amount of time to wait for analysis to complete. NB: The analysis job may complete faster
than this if the process being monitored exits. If the value is 0, then the analysis will default to use the value of the service parameter `default_analysis_timeout_in_seconds`.
* **specific_image** - [default: [auto, auto_all, all]] List of available images and options to send the file to (selected option is attached as tag to the task).
  * In terms of selecting a victim for detonation, this option has the third highest priority, but is the most popular with analysts.
  * This list should contain all available images, as well as the three options `auto`, `auto_all` and `all`:
    * `auto` will automatically select the image(s) that a file will be detonated on, determined by its file type. If you have a lot of images that a file can be detonated on, use the `auto_architecture` service parameter to be more specific.
    * `auto_all` will ignore the `auto_architecture` service parameter, and will send the file to all images that can detonate the file type.
    * `all` will send the file to all images in `allowed_images`.
* **dll_function** - [default: ""] Specify the DLL function to run on the DLL.
* **dump_memory** - [default: false] A boolean value indicating whether we want the memory dumped from the analysis and run volatility plugins on it. *NB*: This is very slow!
* **force_sleepskip** - [default: true] Forces a sample that attempts to sleep to wake up and skip the attempted sleep.
* **no_monitor** - [default: false] Run analysis without injecting the CAPE monitoring agent. Equivalent to passing `--options free=yes` (see [here](https://capev2.readthedocs.io/en/latest/usage/packages.html) for more information).
* **simulate_user** - [default: true] Enables user simulation
* **reboot** - [default: false] a boolean indicating if we want an analysis to be repeated but in a simulated "rebooted" environment. *NB*: Reboot support is not available out of the box for CAPE. Also this is a development option, as users can select it without understanding what it is for and then double processing time.
* **arguments** - [default: ""] command line arguments to pass to the sample being analyzed
* **custom_options** - [default: ""] Custom options to pass to the CAPE submission.
* **clock** - [default: ""] Set virtual machine clock (format %m-%d-%Y %H:%M:%S).
* **package** - [default: ""] The name of the analysis package to run the sample with, with out-of-the-box options found [here](https://capev2.readthedocs.io/en/latest/usage/packages.html).
* **specific_machine** - [default: ""] The name of the machine that you want to run the sample on.
*NB* Used for development, when you want to send a file to a specific machine on a specific host. String format is "<host-ip>:<machine-name>" if more than one host exists. If only one host exists, then format can be either "<host-ip>:<machine-name>" or "<machine-name>".
  * This has the highest precendence for victim selection when submitting a file.
* **platform** - [default: "none"] If you don't care about the version of the operating system that you get, as long as it matches the platform, use this.
  * This has the second-highest precedence for victim selection when submitting a file.
* **routing** - [default: "none"] Specify the type of routing to be used on a per-analysis basis.
* **ignore_cape_cache** - [default: false] If there is currently a task for the same file with the exact same task options being analyzed in CAPE, this setting will ignore that task and submit a new task. Otherwise this setting will cause the service to follow the task that is currently being analyzed.
* **password** - [default: ""] The password for the password-protected file that you are submitting to CAPE.

### Deployment of CAPE Nest

See the official documentation: https://capev2.readthedocs.io/en/latest/installation/host/index.html

### Deployment of CAPE Victim

See the official documentation: https://capev2.readthedocs.io/en/latest/installation/guest/index.html

### Using Community Signatures
As per the official documentation, `cuckoo community` can be run on the nest machine in order to install signatures.

### CAPE Service Heuristics
The heuristics for the service determine the scoring of the result, and can cover a variety of behaviours. Heuristics are
raised for network calls, signature hits etc. Specifically for signature hits, we have grouped all 500+ signatures into
categories where each category is a heuristic and is representative of the signatures that fall under that category.

#### Scoring
The scores for these categories are based on the average of the signature severities (which can be found in the CAPE Community
repo on Github) for all the signatures in that category. This average was then rounded (up >= .5, down < .5) and applied to
the following range map:

> &lt;= 1: 100 (informative)
>
> &gt; 1 and &lt;= 2: 500 (suspicious)
>
> &gt; 2 and &lt;= 4: 1000 (highly suspicious)
>
> &gt; 4: 2000 (malicious)

#### ATT&CK IDs
For these categories, we have attempted to give default Mitre ATT&CK IDs to them by looking through all signatures in a category,
 and then taking the set of all ATT&CK IDs for these signatures (called `ttp` in the signature code), and if the set was a single ID
 that ID would be the default for the category. Progress is being made on finding generic IDs that can apply loosely to all signatures
 in a category when the above tactic doesn't work, such that there are defaults for all heuristics.

#### INetSim

##### Random DNS Resolution
`DNS.pm, Config.pm, inetsim_patch.conf`

These files are located at `inetsim/random_dns_patch/`. They allow an INetSim installation's DNS service to return a random IP from a given range for DNS lookups.
In order to implement this patch, replace the `DNS.pm` and `Config.pm` found wherever you're running INetSim with the files found in this directory. If on a Linux box, then they
could be at `/usr/share/perl5/INetSim/`. Then append the contents from `inetsim_patch.conf` to `/etc/inetsim/inetsim.conf`. Restart INetSim with `sudo systemctl restart inetsim.service`.

##### Geo-IP Service Patch
`HTTP.pm`

This file is located at `inetsim/geo_ip_service_patch/`. It allows an INetSim installation's HTTP service to return a fake response for a geo-IP service lookup.
In order to implement this patch, replace the `HTTP.pm` found wherever you're running INetSim with the file found in this directory. If on a Linux box, then they
could be at `/usr/share/perl5/INetSim/`. Restart INetSim with `sudo systemctl restart inetsim.service`.

### Assemblyline System Safelist
#### CAPE-specific safelisted items
The file at `al_config/system_safelist.yaml` contains suggested safelisted values that can be added to the Assemblyline system safelist
either by copy-and-pasting directly to the text editor on the page `https://<Assemblyline Instance>/admin/tag_safelist` or through the [Assemblyline Client](https://github.com/CybercentreCanada/assemblyline_client).<|MERGE_RESOLUTION|>--- conflicted
+++ resolved
@@ -71,10 +71,7 @@
     * **port** - [default: 8000] The port where the CAPE API is being served
     * **api_key** - [default: sample_api_token] The authentication token to be passed with each API call
     * **internet_connected** - [default: false] A flag that indicates if the host has the ability to route network calls made by detonated file to the Internet
-<<<<<<< HEAD
-=======
     * **inetsim_connected** - [default: false] A flag that indicates if the host has the ability to route network calls made by detonated file to INetSim
->>>>>>> 81cba6c1
 
 #### REST API Timeouts and Attempts
 * **connection_timeout_in_seconds** - [default: 30] The timeout used to make the initial query to a host. (GET /machines/list)
