import os
import shutil
from email.header import decode_header
from json import JSONDecodeError, dumps, loads
from math import ceil, floor
from random import choice, random
from re import compile, match
from sys import maxsize, setrecursionlimit
from tempfile import SpooledTemporaryFile
from threading import Thread
from time import sleep, time
from typing import Any, Dict, List, Optional, Set, Tuple
from zipfile import ZipFile

import requests
from assemblyline.common.exceptions import NonRecoverableError, RecoverableError
from assemblyline.common.forge import get_identify, get_classification
from assemblyline.common.identify_defaults import magic_patterns, trusted_mimes, type_to_extension
from assemblyline.common.isotime import epoch_to_local
from assemblyline.common.str_utils import safe_str
from assemblyline_service_utilities.common.dynamic_service_helper import OntologyResults, attach_dynamic_ontology
from assemblyline_service_utilities.common.tag_helper import add_tag
from assemblyline_v4_service.common.api import ServiceAPIError
from assemblyline_v4_service.common.base import ServiceBase
from assemblyline_v4_service.common.request import ServiceRequest
from assemblyline_v4_service.common.result import (
    ImageSectionBody,
    Result,
    ResultKeyValueSection,
    ResultMultiSection,
    ResultSection,
    ResultTextSection,
    TextSectionBody,
)
from assemblyline_v4_service.common.task import PARENT_RELATION
from cape.cape_result import (
    ANALYSIS_ERRORS,
    BAT_COMMANDS_PATH,
    BUFFER_PATH,
    GUEST_CANNOT_REACH_HOST,
    INETSIM,
    LINUX_IMAGE_PREFIX,
    MACHINE_NAME_REGEX,
    PE_INDICATORS,
    PS1_COMMANDS_PATH,
    SIGNATURES_SECTION_TITLE,
    SUPPORTED_EXTENSIONS,
    WINDOWS_IMAGE_PREFIX,
    convert_processtree_id_to_tree_id,
    generate_al_result,
    x64_IMAGE_SUFFIX,
    x86_IMAGE_SUFFIX,
)
from cape.safe_process_tree_leaf_hashes import SAFE_PROCESS_TREE_LEAF_HASHES
from cape.yara_modules import *
from pefile import PE, PEFormatError
from retrying import RetryError, retry
from SetSimilaritySearch import SearchIndex

APIv2_BASE_ENDPOINT = "apiv2"

HOLLOWSHUNTER_REPORT_REGEX = r"hollowshunter\/hh_process_[0-9]{3,}_(dump|scan)_report\.json$"
HOLLOWSHUNTER_DUMP_REGEX = r"hollowshunter\/hh_process_[0-9]{3,}_[a-zA-Z0-9]*(\.*[a-zA-Z0-9]+)+\.(exe|shc|dll)$"
INJECTED_EXE_REGEX = r"^\/tmp\/%s_injected_memory_[0-9]{1,2}\.exe$"

CAPE_API_SUBMIT = "tasks/create/file/"
CAPE_API_QUERY_TASK = "tasks/view/%s/"
CAPE_API_DELETE_TASK = "tasks/delete/%s/"
CAPE_API_QUERY_REPORT = "tasks/get/report/%s/"
CAPE_API_QUERY_MACHINES = "machines/list/"
CAPE_API_QUERY_HOST = "cuckoo/status/"
CAPE_API_REBOOT_TASK = "tasks/reboot/%s/"
CAPE_API_SHA256_SEARCH = "tasks/search/sha256/%s/"

CAPE_POLL_DELAY = 5
GUEST_VM_START_TIMEOUT = 360  # Give the VM at least 6 minutes to start up
REPORT_GENERATION_TIMEOUT = 420  # Give the analysis at least 7 minutes to generate the report
ANALYSIS_TIMEOUT = 150
DEFAULT_REST_TIMEOUT = 120
DEFAULT_CONNECTION_TIMEOUT = 120
DEFAULT_CONNECTION_ATTEMPTS = 3
DEFAULT_UPDATE_PERIOD = 24

RELEVANT_IMAGE_TAG = "auto"
ALL_IMAGES_TAG = "all"
ALL_RELEVANT_IMAGES_TAG = "auto_all"
NO_PLATFORM = "none"
WINDOWS_PLATFORM = "windows"
LINUX_PLATFORM = "linux"


# TODO: RECOGNIZED_TYPES does not exist anymore and there a no static ways we can generate this because it can be
#       modified on the fly by administrators. I will fake a RECOGNIZED_TYPES variable but this code should be removed
#       and the checks to determine the architecture should be self contained in the _determine_relevant_images function
RECOGNIZED_TYPES = set(trusted_mimes.values())
RECOGNIZED_TYPES = RECOGNIZED_TYPES.union(set([x["al_type"] for x in magic_patterns]))

LINUX_x86_FILES = [file_type for file_type in RECOGNIZED_TYPES if all(val in file_type for val in ["linux", "32"])]
LINUX_x64_FILES = [file_type for file_type in RECOGNIZED_TYPES if all(val in file_type for val in ["linux", "64"])]
WINDOWS_x86_FILES = [file_type for file_type in RECOGNIZED_TYPES if all(val in file_type for val in ["windows", "32"])]

ILLEGAL_FILENAME_CHARS = set('<>:"/\\|?*')

# Enumeration for statuses
TASK_MISSING = "missing"
TASK_STOPPED = "stopped"
INVALID_JSON = "invalid_json_report"
REPORT_TOO_BIG = "report_too_big"
SERVICE_CONTAINER_DISCONNECTED = "service_container_disconnected"
MISSING_REPORT = "missing_report"
TASK_STARTED = "started"
TASK_STARTING = "starting"
TASK_COMPLETED = "completed"
TASK_REPORTED = "reported"
ANALYSIS_FAILED = "failed_analysis"
PROCESSING_FAILED = "failed_processing"

MACHINE_INFORMATION_SECTION_TITLE = "Machine Information"

DEFAULT_TOKEN_KEY = "Token"

CONNECTION_ERRORS = ["RemoteDisconnected", "ConnectionResetError"]
INTERNET = "internet"

# Ontology Result Constants
SANDBOX_NAME = "CAPE Sandbox"
SERVICE_NAME = "CAPE"


class MissingCapeReportException(Exception):
    """Exception class for missing reports"""

    pass


class CapeProcessingException(Exception):
    """Exception class for processing errors"""

    pass


class CapeVMBusyException(Exception):
    """Exception class for busy VMs"""

    pass


class InvalidCapeRequest(Exception):
    """Exception class for when every CAPE host's REST API returns a 200 status code with errors"""

    pass


def _exclude_invalid_req_ex(ex) -> bool:
    """Use this with some of the @retry decorators to only retry if the exception
    ISN'T a InvalidCapeRequest"""
    return not isinstance(ex, InvalidCapeRequest)


def _retry_on_none(result) -> bool:
    return result is None


"""
    The following parameters are available for customization before sending a task to the CAPE server:

    * ``file`` *(required)* - sample file (multipart encoded file content)
    * ``package`` *(optional)* - analysis package to be used for the analysis
    * ``timeout`` *(optional)* *(int)* - analysis timeout (in seconds)
    * ``options`` *(optional)* - options to pass to the analysis package
    * ``custom`` *(optional)* - custom string to pass over the analysis and the processing/reporting modules
    * ``memory`` *(optional)* - enable the creation of a full memory dump of the analysis machine
    * ``enforce_timeout`` *(optional)* - enable to enforce the execution for the full timeout value
"""


class CapeTask(dict):
    def __init__(self, sample: str, host_details: Dict[str, Any], **kwargs) -> None:
        super(CapeTask, self).__init__()
        self.file = sample
        self.update(kwargs)
        self.id: Optional[int] = None
        self.report: Optional[Dict[str, Dict]] = None
        self.errors: List[str] = []
        self.auth_header = host_details["auth_header"]
        self.base_url = f"http://{host_details['ip']}:{host_details['port']}/{APIv2_BASE_ENDPOINT}"
        self.submit_url = f"{self.base_url}/{CAPE_API_SUBMIT}"
        self.query_task_url = f"{self.base_url}/{CAPE_API_QUERY_TASK}"
        self.delete_task_url = f"{self.base_url}/{CAPE_API_DELETE_TASK}"
        self.query_report_url = f"{self.base_url}/{CAPE_API_QUERY_REPORT}"
        self.reboot_task_url = f"{self.base_url}/{CAPE_API_REBOOT_TASK}"
        self.sha256_search_url = f"{self.base_url}/{CAPE_API_SHA256_SEARCH}"


class SubmissionThread(Thread):
    # Code sourced from https://stackoverflow.com/questions/2829329/
    # catch-a-threads-exception-in-the-caller-thread-in-python/31614591
    def run(self) -> None:
        self.exc: Optional[BaseException] = None
        try:
            self.ret = self._target(*self._args, **self._kwargs)
        except BaseException as e:
            self.exc = e

    def join(self, **kwargs) -> None:
        super(SubmissionThread, self).join()
        if self.exc:
            raise self.exc
        return self.ret


# noinspection PyBroadException
# noinspection PyGlobalUndefined
class CAPE(ServiceBase):
    def __init__(self, config: Optional[Dict] = None) -> None:
        super(CAPE, self).__init__(config)
        self.file_name: Optional[str] = None
        self.file_res: Optional[Result] = None
        self.request: Optional[ServiceRequest] = None
        self.session: Optional[requests.sessions.Session] = None
        self.connection_timeout_in_seconds: Optional[int] = None
        self.timeout: Optional[int] = None
        self.connection_attempts: Optional[int] = None
        self.allowed_images: List[str] = []
        self.artifact_list: Optional[List[Dict[str, str]]] = None
        self.hosts: List[Dict[str, Any]] = []
        self.routing = ""
        self.safelist: Dict[str, Dict[str, List[str]]] = {}
        self.identify = get_identify(use_cache=os.environ.get("PRIVILEGED", "false").lower() == "true")
        self.retry_on_no_machine = False
        self.uwsgi_with_recycle = False
        self.classification = forge.get_classification()

        # Properies pertaining to using YARA rules with CAPE
        self.yara_sigs = None
        self.yara_errors = {}

    def start(self) -> None:
        self.log.debug("CAPE service started...")
        token_key = self.config.get("token_key", DEFAULT_TOKEN_KEY)
        for host in self.config["remote_host_details"]["hosts"]:
            host["auth_header"] = {"Authorization": f"{token_key} {host['token']}"}
        self.hosts = self.config["remote_host_details"]["hosts"][:]
        self.connection_timeout_in_seconds = self.config.get(
            "connection_timeout_in_seconds", DEFAULT_CONNECTION_TIMEOUT
        )
        self.timeout = self.config.get("rest_timeout_in_seconds", DEFAULT_REST_TIMEOUT)
        self.connection_attempts = self.config.get("connection_attempts", DEFAULT_CONNECTION_ATTEMPTS)
        self.allowed_images = self.config.get("allowed_images", [])
        self.retry_on_no_machine = self.config.get("retry_on_no_machine", False)
        self.uwsgi_with_recycle = self.config.get("uwsgi_with_recycle", False)

        try:
            self.safelist = self.get_api_interface().get_safelist()
        except ServiceAPIError as e:
            self.log.warning(f"Couldn't retrieve safelist from service: {e}. Continuing without it..")

    # noinspection PyTypeChecker
    def execute(self, request: ServiceRequest) -> None:
        self.request = request

        update_period = self.config.get("update_period", DEFAULT_UPDATE_PERIOD) * 60 * 60
        current_epoch_time = int(time())
        floor_of_epoch_multiples = floor(current_epoch_time / update_period)
        lower_range = floor_of_epoch_multiples * update_period
        upper_range = lower_range + update_period
        request.set_service_context(f"Nest Update Range: {epoch_to_local(lower_range)} - {epoch_to_local(upper_range)}")

        self.session = requests.Session()
        self.artifact_list = []
        # self.sandbox_ontologies = []
        request.result = Result()
        ontres = OntologyResults(service_name=SERVICE_NAME)

        self.file_res = request.result

        # Poorly name var to track keyword arguments to pass into CAPE's 'submit' function
        kwargs: Dict[str, Any] = {}

        # Remove leftover files in the /tmp dir from previous executions
        self._cleanup_leftovers()

        # File name related methods
        self.file_name = os.path.basename(request.task.file_name)
        self._decode_mime_encoded_file_name()
        self._remove_illegal_characters_from_file_name()
        file_ext = self._assign_file_extension()
        if not file_ext:
            # File extension or bust!
            return

        self.query_machines()

        machine_requested, machine_exists = self._handle_specific_machine(kwargs)
        if machine_requested and not machine_exists:
            # If specific machine, then we are "specific_machine" or bust!
            return

        platform_requested = None
        hosts_with_platform: Dict[str, List[str]] = {}
        if not (machine_requested and machine_exists):
            platform_requested, hosts_with_platform = self._handle_specific_platform(kwargs)
            if platform_requested and len(hosts_with_platform[next(iter(hosts_with_platform))]) == 0:
                # If a specific platform is requested, then we are specific platform or bust!
                return

        image_requested = False
        relevant_images: Dict[str, List[str]] = {}
        relevant_images_keys: List[str] = []
        if not machine_requested and not platform_requested:
            image_requested, relevant_images = self._handle_specific_image()
            if image_requested and not relevant_images:
                # If specific image, then we are "specific_image" or bust!
                return
            relevant_images_keys = list(relevant_images.keys())

        # Set this up since we are about to enter the general flow
        custom_tree_id_safelist = list(SAFE_PROCESS_TREE_LEAF_HASHES.values())
        custom_tree_id_safelist.extend(
            [
                convert_processtree_id_to_tree_id(item)
                for item in self.config.get("custom_processtree_id_safelist", list())
                if item not in custom_tree_id_safelist
            ]
        )

        # If the user has requested that a task be submitted with monitoring enabled and monitoring disabled, each task
        # must be submitted twice
        submit_for_each_monitoring_option = self.request.get_param("monitored_and_unmonitored")
        no_monitor = self.request.get_param("no_monitor")
        # If a user requests monitored and unmonitored, but also no monitor, default to a single task with no monitor
        # submitted
        if no_monitor:
            submit_for_each_monitoring_option = False

        if submit_for_each_monitoring_option:
            submission_threads = []
            for no_monitor in [False, True]:
                self.log.debug(f"Submitting task with {'disabled' if no_monitor else 'enabled'} monitor")
                submission_specific_kwargs = kwargs.copy()
                submission_specific_kwargs["no_monitor"] = no_monitor
                thr = SubmissionThread(
                    target=self._handle_machine_submission,
                    args=(
                        image_requested,
                        relevant_images_keys,
                        relevant_images,
                        platform_requested,
                        hosts_with_platform,
                        submission_specific_kwargs,
                        file_ext,
                        ontres,
                        custom_tree_id_safelist,
                    ),
                )
                submission_threads.append(thr)
                thr.start()

            for thread in submission_threads:
                thread.join()
        else:
            self._handle_machine_submission(
                image_requested,
                relevant_images_keys,
                relevant_images,
                platform_requested,
                hosts_with_platform,
                kwargs,
                file_ext,
                ontres,
                custom_tree_id_safelist,
            )

        # Adding sandbox artifacts using the OntologyResults helper class
        artifact_section = OntologyResults.handle_artifacts(
            self.artifact_list,
            self.request,
            collapsed=True,
            injection_heur_id=32,
            parent_relation=PARENT_RELATION.DYNAMIC,
        )
        if artifact_section:
            self.file_res.add_section(artifact_section)

        # Remove empty sections
        for section in self.file_res.sections[:]:
            if not section.subsections:
                self.file_res.sections.remove(section)

        if len(self.file_res.sections) > 1:
            section_heur_map = {}
            for section in self.file_res.sections:
                self._get_subsection_heuristic_map(section.subsections, section_heur_map)

        self.log.debug("Preprocessing the ontology")
        ontres.preprocess_ontology(safelist=custom_tree_id_safelist)
        self.log.debug("Attaching the ontological result")
        attach_dynamic_ontology(self, ontres)

    def _load_rules(self):
        # Generate root directory for yara rules.
        if self.rules_directory is None:
            return
<<<<<<< HEAD
        
=======
>>>>>>> dd3b76aa
        yara_root = os.path.join(self.rules_directory, "cape")
        errors = {}

        if not os.path.exists(yara_root):
            return

        # Need to define each external variable that will be used in the future. Otherwise Yara will complain.
        externals = {"filename": ""}
        externals.update(YARA_EXTERNALS)

        rules, indexed = {}, []
        for root, _, filenames in os.walk(yara_root, followlinks=True):
            for filename in filenames:
                path = os.path.join(yara_root, root)
                filepath = os.path.join(path, filename)
                if validate_rule(filepath):
                    rules[f"rule_{len(rules)}"] = filepath
                    indexed.append(filename)

        while True:
            try:
                yara.compile(filepaths=rules, externals=externals)
                # Compilation successful, but we need to namespace these rules according to the source for later use
                sources = {}
                for source_name in os.listdir(yara_root):
                    rule_content = []
                    source_dir = os.path.join(yara_root, source_name)
                    if not os.path.isdir(source_dir):
                        continue

                    for rule_path in rules.values():
                        self.log.debug(f"Trying to load rule {rule_path}\n")
                        if rule_path.startswith(source_dir):
                            with open(rule_path) as fh:
                                rule_content.append(fh.read())
                    sources[source_name] = "\n".join(rule_content)

                self.yara_sigs = yara.compile(sources=sources, externals=externals)
                self.yara_errors = errors
                return
            except yara.SyntaxError as e:
                # Prune any invalid rules and log the exceptions
                bad_rule = str(e).split(".yar", 1)[0]

                if os.path.basename(bad_rule) not in indexed:
                    break
                for k, v in rules.items():
                    if v == bad_rule:
                        del rules[k]
                        indexed.remove(os.path.basename(bad_rule))
                        self.log.error(f"Broken yara rule: {bad_rule}")
                        errors[bad_rule] = "Broken yara rule"
                        break
            except yara.Error as e:
                self.log.error("There was a syntax error in one or more Yara rules: %s", e)
                errors["Error"] = "There was a syntax error in one or more Yara rules: %s" % e
                break

    def _general_flow(
        self,
        kwargs: Dict[str, Any],
        file_ext: str,
        parent_section: ResultSection,
        hosts: List[Dict[str, Any]],
        ontres: OntologyResults,
        custom_tree_id_safelist: List[str],
        reboot: bool = False,
        parent_task_id: int = 0,
        resubmit: bool = False,
    ) -> None:
        """
        This method contains the general flow of a task: submitting a file to CAPE and generating an Assemblyline
        report
        :param kwargs: The keyword arguments that will be sent to CAPE when submitting the file, detailing specifics
        about the run
        :param file_ext: The file extension of the file to be submitted
        :param parent_section: The overarching result section detailing what image this task is being sent to
        :param hosts: The hosts that the file could be sent to
        :param ontres: The ontology results class object
        :param custom_tree_id_safelist: A list of hashes used for safelisting process tree IDs
        :param reboot: A boolean representing if we want to reboot the sample post initial analysis
        :param parent_task_id: The ID of the parent task which the reboot analysis will be based on
        :param resubmit: A boolean representing if we are about to resubmit a file
        :return: None
        """
        if self._is_invalid_analysis_timeout(parent_section, reboot):
            return

        if reboot:
            host_to_use = hosts[0]
            parent_section = ResultSection(f"Reboot Analysis -> {parent_section.title_text}")
            self.file_res.add_section(parent_section)
        else:
            self._set_task_parameters(kwargs, parent_section)
            host_to_use = self._determine_host_to_use(hosts)

        # Let's add this for distinction between analyses
        if "free=yes" in kwargs.get("options", ""):
            parent_section.title_text += " (with monitor disabled)"

        if "prescript_detection=yes" in kwargs.get("options", ""):
            parent_section.title_text += " (with prescript detection)"
            # self.rules_list would be the list of loaded signatures not the ones in the folder
            # What about scripts and files ? How will we pass it along ? Need to zip compound it ? We might need to clone the repo on the server analyzer so it's passed along ?
            prescipt_detection_section = ResultMultiSection("Prescript Detection")
            if self.yara_errors is not None and self.yara_errors:
                error_section_body = TextSectionBody(body=dumps(self.yara_errors))
                prescipt_detection_section.add_section_part(error_section_body)
            try:
                if self.yara_sigs is not None:
                    matches = yara_scan(self.yara_sigs, self.request.file_contents)
                    option_passed = f"pre_script_args= --actions "
                    for match in matches:
                        strings = match.strings
                        rule_name = match.rule
                        rule_classification = self.signatures_meta[rule_name]["classification"]
                        source = self.signatures_meta[rule_name]["source"]
                        kv_section_body = ResultKeyValueSection(
                            title_text=f"[{source}] {rule_name}", classification=rule_classification
                        )
                        _ = add_tag(kv_section_body, "file.rule.cape", f"{match.namespace}.{rule_name}")
                        matched_strings = ""
                        for matched_string in strings:
                            for matched_instance in matched_string.instances:
                                string_value = matched_instance.plaintext()
                                if isinstance(string_value, bytes):
                                    string_value = safe_str(string_value)
                                matched_strings += string_value
                        kv_section_body.set_item("name", rule_name)
                        kv_section_body.set_item("string_hits", matched_strings)
                        actions = []
                        prescipt_detection_section.add_subsection(kv_section_body)
                        for key in match.meta.keys():
                            if key.startswith("al_cape"):
                                params = match.meta[key]
                                action = key.replace("al_cape_", "")
                                action = "".join(i for i in action if not i.isdigit())
                                if action.lower() in LIST_OF_VALID_ACTIONS:
                                    # The parameters in the rules need to be double encoded and escaped such as \ need to look like this \\\\ and ' become \\'
                                    parsed_param = loads(params.replace("'", '"'))
                                    option = action
                                    for param_key in ACTIONS_PARAMETERS[action]:
                                        if parsed_param[param_key] == "":
                                            parsed_param[param_key] = "None"
                                        if isinstance(parsed_param[param_key], str) and '"' in parsed_param[param_key]:
                                            parsed_param[param_key] = parsed_param[param_key].replace('"', '\\"')
                                        option += f" {parsed_param[param_key]}"
                                    option_passed += f" {option}"
                                    actions.append(option)
                        kv_section_body.set_item("actions", actions)
                else:
                    option_passed = ""
                    matches = []
            except Exception as e:
                self.log.error(repr(e))
                print(e)
                e_message = f"Exception {e}"
                exception_section_body = TextSectionBody(body=e_message)
                prescipt_detection_section.add_section_part(exception_section_body)
                option_passed = ""
                matches = []
            if len(matches) > 0:
                kwargs["options"] += ",".join(option_passed)
                instructions_section_body = TextSectionBody(body=option_passed)
                prescipt_detection_section.add_section_part(instructions_section_body)
            else:
                info_section_body = TextSectionBody(body="No matching rules, ran CAPE as default.")
                prescipt_detection_section.add_section_part(info_section_body)
            parent_section.add_subsection(prescipt_detection_section)
        cape_task = CapeTask(self.file_name, host_to_use, **kwargs)

        if parent_task_id:
            cape_task.id = parent_task_id

        try:
            self.submit(self.request.file_contents, cape_task, parent_section, reboot)

            if cape_task.id:
                self._generate_report(file_ext, cape_task, parent_section, ontres, custom_tree_id_safelist)
            else:
                raise Exception(
                    f"Task ID is None. File failed to be submitted to the CAPE nest at " f"{host_to_use['ip']}."
                )
        except Exception as e:
            self.log.error(repr(e))
            if cape_task and cape_task.id is not None:
                self.delete_task(cape_task)
            raise

        # If first submission, reboot is always false
        if not reboot and self.config.get("reboot_supported", False):
            reboot = self._determine_if_reboot_required(parent_section)
            if reboot:
                self._general_flow(
                    kwargs,
                    file_ext,
                    parent_section,
                    [host_to_use],
                    ontres,
                    custom_tree_id_safelist,
                    reboot,
                    cape_task.id,
                )

        # Delete and exit
        if cape_task and cape_task.id is not None:
            self.delete_task(cape_task)

        # Two submissions is enough I'd say
        if resubmit:
            return

        for subsection in parent_section.subsections:
            if subsection.title_text == ANALYSIS_ERRORS and GUEST_CANNOT_REACH_HOST in subsection.body:
                self.log.debug(
                    "The first submission was sent to a machine that had difficulty communicating with "
                    "the nest. Will try to resubmit again."
                )
                parent_section = ResultSection(f"Resubmit -> {parent_section.title_text}")
                self.file_res.add_section(parent_section)
                host_to_use = self._determine_host_to_use(hosts)
                self._general_flow(
                    kwargs,
                    file_ext,
                    parent_section,
                    [host_to_use],
                    ontres,
                    custom_tree_id_safelist,
                    resubmit=True,
                )
                break

    def submit(
        self,
        file_content: bytes,
        cape_task: CapeTask,
        parent_section: ResultSection,
        reboot: bool = False,
    ) -> None:
        """
        This method contains the submitting, polling, and report retrieving logic
        :param file_content: The content of the file to be submitted
        :param cape_task: The CapeTask class instance, which contains details about the specific task
        :param parent_section: The overarching result section detailing what image this task is being sent to
        :param reboot: A boolean indicating that we will be resubmitting a task for reboot analysis
        :return: None
        """
        if not reboot:
            if self._safely_get_param("ignore_cape_cache") or not self.sha256_check(self.request.sha256, cape_task):
                try:
                    """Submits a new file to CAPE for analysis"""
                    task_id = self.submit_file(file_content, cape_task)
                    if not task_id:
                        self.log.error("Failed to get task for submitted file.")
                        return
                    else:
                        cape_task.id = task_id
                except Exception as e:
                    self.log.error(f"Error submitting to CAPE: {safe_str(e)}")
                    raise
        else:
            resp = self.session.get(
                cape_task.reboot_task_url % cape_task.id,
                headers=cape_task.auth_header,
                timeout=self.timeout,
            )
            if resp.status_code != 200:
                self.log.warning("Reboot selected, but task could not be rebooted. Moving on...")
                return
            else:
                reboot_resp = resp.json()
                cape_task.id = reboot_resp["reboot_id"]
                self.log.debug(
                    f"Reboot selected, task {reboot_resp['task_id']} marked for" f" reboot {reboot_resp['reboot_id']}."
                )

        self.log.debug(f"Submission succeeded. File: {cape_task.file} -- Task {cape_task.id}")

        self.poll_started(cape_task)

        try:
            status = self.poll_report(cape_task, parent_section)
        except RetryError:
            self.log.error(
                f"Unable to get report via {cape_task.base_url}. Indicator: 'Max retries exceeded for report status.' Try submission again!"
            )
            if cape_task and cape_task.id is not None:
                self.delete_task(cape_task)
            raise RecoverableError(f"Unable to complete analysis and processing in time. Try again.")

        if status in [ANALYSIS_FAILED, PROCESSING_FAILED]:
            raise NonRecoverableError(
                f"The analysis/processing of CAPE task {cape_task.id} has failed. This could be for a variety of reasons. Try resubmitting again, and if that resubmission also fails then contact the CAPE administrator for details."
            )

    def stop(self) -> None:
        self.log.debug("CAPE service stopped...")

    @retry(
        wait_fixed=CAPE_POLL_DELAY * 1000, retry_on_result=_retry_on_none, retry_on_exception=_exclude_invalid_req_ex
    )
    def poll_started(self, cape_task: CapeTask) -> Optional[str]:
        """
        This method queries the task on the CAPE server, and determines if the task has started
        :param cape_task: The CapeTask class instance, which contains details about the specific task
        :return: A string representing the status
        """
        task_info = self.query_task(cape_task)

        if task_info.get("guest", {}).get("status") == TASK_STARTING:
            return None

        if task_info.get("task", {}).get("status") == TASK_MISSING:
            return None

        return TASK_STARTED

    @retry(
        wait_fixed=CAPE_POLL_DELAY * 1000,
        stop_max_attempt_number=((GUEST_VM_START_TIMEOUT + REPORT_GENERATION_TIMEOUT) / CAPE_POLL_DELAY),
        retry_on_result=_retry_on_none,
        retry_on_exception=_exclude_invalid_req_ex,
    )
    def poll_report(self, cape_task: CapeTask, parent_section: ResultSection) -> Optional[str]:
        """
        This method polls the CAPE server for the status of the task, doing so until a report has been generated
        :param cape_task: The CapeTask class instance, which contains details about the specific task
        :param parent_section: The overarching result section detailing what image this task is being sent to
        :return: A string representing the status
        """
        task_info = self.query_task(cape_task)

        # Check for errors first to avoid parsing exceptions
        status = task_info["status"]
        if status == ANALYSIS_FAILED:
            self.log.error(f"Analysis has failed for task {cape_task.id} due to {task_info['errors']}.")
            analysis_errors_sec = ResultTextSection(ANALYSIS_ERRORS)
            analysis_errors_sec.add_lines(task_info["errors"])
            parent_section.add_subsection(analysis_errors_sec)
            return ANALYSIS_FAILED
        elif status == PROCESSING_FAILED:
            self.log.error(f"Processing has failed for task {cape_task.id}.")
            processing_errors_sec = ResultTextSection(ANALYSIS_ERRORS)
            processing_errors_sec.add_line(f"Processing has failed for task {cape_task.id}.")
            parent_section.add_subsection(processing_errors_sec)
            return PROCESSING_FAILED
        elif status == TASK_COMPLETED:
            self.log.debug(f"Analysis has completed for task {cape_task.id}, waiting on report to be produced.")
        elif status == TASK_REPORTED:
            self.log.debug(f"CAPE report generation has completed for task {cape_task.id}.")
            return status
        else:
            self.log.debug(f"Waiting for task {cape_task.id} to finish. Current status: {status}.")

        return None

    def sha256_check(self, sha256: str, cape_task: CapeTask) -> bool:
        """
        This method was inspired by/grabbed from https://github.com/NVISOsecurity/assemblyline-service-cape/blob/main/cape.py#L21:L37
        Check in CAPE if an analysis already exists for the corresponding sha256
            - If an analysis already exists, we set the ID of the analysis and return true
            - If not, we just return false

        NOTE: This method is used on a per-host basis, and will only return True if the most of the submision
        parameters line up
        :param sha256: A string of the SHA256 for the submitted file
        :return: A boolean indicating that the task ID was set
        """
        self.log.debug(f"Searching for the file's SHA256 at {cape_task.sha256_search_url % sha256}")
        # We will try to connect with the REST API... NO MATTER WHAT
        logged = False
        while True:
            # For timeouts and connection errors, we will try for all eternity.
            sha256_url = cape_task.sha256_search_url % sha256
            try:
                resp = self.session.get(sha256_url, headers=cape_task.auth_header, timeout=self.timeout)
            except requests.exceptions.Timeout:
                if not logged:
                    self.log.error(
                        "The cape-web.service is most likely down. "
                        f"Indicator: '{sha256_url} timed out after {self.timeout}s "
                        "trying to search a SHA256.'"
                    )
                    logged = True
                sleep(5)
                continue
            except requests.ConnectionError as e:
                if self.is_connection_error_worth_logging(repr(e)) and not logged:
                    self.log.error(
                        "The cape-web.service is most likely down. "
                        f"Indicator: '{sha256_url} failed to search for the SHA256 {sha256} due to {e}.'"
                    )
                    logged = True
                sleep(5)
                continue

            if resp.status_code != 200:
                if not logged:
                    self.log.error(
                        "The cape-web.service is most likely down. "
                        f"Indicator: '{sha256_url} failed with status code {resp.status_code} "
                        f"trying to search for {sha256}.'"
                    )
                    logged = True
                sleep(5)
                continue
            else:
                resp_json = resp.json()
                if "error" in resp_json and resp_json["error"]:
                    self.log.error(
                        f"Failed to search for SHA256 with {sha256_url} due " f"to '{resp_json['error_value']}'."
                    )
                    raise InvalidCapeRequest(
                        "There is most likely an issue with how the service is configured to interact with CAPE's REST API. Check the service logs for more details."
                    )
                elif "data" in resp_json:
                    if tasks_are_similar(cape_task, resp_json["data"]):
                        cape_task.id = resp_json["data"][0]["id"]
                        self.log.debug(f"Cache hit for {sha256} with ID {cape_task.id}. No need to submit.")
                        return True
                    else:
                        return False
                else:
                    if not logged:
                        self.log.error(
                            "The cape-web.service is most likely down. "
                            f"Indicator: '{sha256_url} failed with status code {resp.status_code} "
                            f"trying to search for {sha256}. Data returned was: {resp_json}'.'"
                        )
                        logged = True
                    sleep(5)
                    continue

    def submit_file(self, file_content: bytes, cape_task: CapeTask) -> int:
        """
        This method submits the file to the CAPE server
        :param file_content: the contents of the file to be submitted
        :param cape_task: The CapeTask class instance, which contains details about the specific task
        :return: an integer representing the task ID
        """
        self.log.debug(f"Submitting file: {cape_task.file} to server {cape_task.submit_url}")
        files = {"file": (cape_task.file, file_content)}
        # We will try to connect with the REST API... NO MATTER WHAT
        logged = False
        while True:
            # For timeouts and connection errors, we will try for all eternity.
            try:
                cape_task_data = {k: cape_task[k] for k in cape_task.keys()}
                resp = self.session.post(
                    cape_task.submit_url,
                    files=files,
                    data=cape_task_data,
                    headers=cape_task.auth_header,
                    timeout=self.timeout,
                )
            except requests.exceptions.Timeout:
                if not logged:
                    self.log.error(
                        "The cape-web.service is most likely down. "
                        f"Indicator: '{cape_task.submit_url} timed out after {self.timeout}s "
                        f"trying to submit a file {cape_task.file}.'"
                    )
                    logged = True
                sleep(5)
                continue
            except requests.ConnectionError as e:
                if self.is_connection_error_worth_logging(repr(e)) and not logged:
                    self.log.error(
                        "The cape-web.service is most likely down. "
                        f"Indicator: '{cape_task.submit_url} failed to submit a file {cape_task.file} due to {e}.'"
                    )
                    logged = True
                sleep(5)
                continue
            except requests.exceptions.ChunkedEncodingError as e:
                if not logged:
                    self.log.error(
                        "The cape-web.service is most likely down. "
                        f"Indicator: '{cape_task.submit_url} failed to submit a file {cape_task.file} due to {e}.'"
                    )
                    logged = True
                sleep(5)
                continue
            if resp.status_code != 200:
                if not logged:
                    self.log.error(
                        "The cape-web.service is most likely down. "
                        f"Indicator: '{cape_task.submit_url} failed with status code {resp.status_code} "
                        f"trying to submit a file {cape_task.file}.'"
                    )
                    logged = True
                sleep(5)
                continue
            else:
                resp_json = resp.json()
                if "error" in resp_json and resp_json["error"]:
                    self.log.error(
                        f"Failed to submit the file with {cape_task.submit_url} due to '{resp_json['error_value']}'."
                    )
                    incorrect_tag = False
                    if "errors" in resp_json and resp_json["errors"]:
                        try:
                            for error in resp_json["errors"]:
                                for error_dict in error.values():
                                    for k, v in error_dict.items():
                                        if k == "error":
                                            self.log.error(f"Further details about the error are: {v}")
                                            incorrect_tag = (
                                                "Check Tags help, you have introduced incorrect tag(s)." in v
                                            )
                        except Exception:
                            pass

                    if self.retry_on_no_machine and incorrect_tag:
                        # No need to log here because the log.error above containing further details about the error has happened
                        sleep(self.timeout)
                        raise RecoverableError("Retrying since the specific image was missing...")
                    else:
                        raise InvalidCapeRequest(
                            "There is most likely an issue with how the service is configured to interact with CAPE's REST API. Check the service logs for more details."
                        )
                elif "data" in resp_json and resp_json["data"]:
                    task_ids = resp_json["data"].get("task_ids", [])
                    if isinstance(task_ids, list) and len(task_ids) > 0:
                        return task_ids[0]
                    else:
                        if not logged:
                            self.log.error(
                                "The cape-web.service is most likely down. "
                                f"Indicator: '{cape_task.submit_url} failed with status code {resp.status_code} "
                                f"trying to submit a file {cape_task.file}. Data returned was: {resp_json['data']}'."
                            )
                            logged = True
                        sleep(5)
                        continue
                else:
                    if not logged:
                        self.log.error(
                            "The cape-web.service is most likely down. "
                            f"Indicator: '{cape_task.submit_url} failed with status code {resp.status_code} "
                            f"trying to submit a file {cape_task.file}. Data returned was: {resp_json}'."
                        )
                        logged = True
                    sleep(5)
                    continue

    def query_report(self, cape_task: CapeTask) -> Any:
        """
        This method retrieves the report from the CAPE server
        :param cape_task: The CapeTask class instance, which contains details about the specific task
        :return: Depending on what is requested, will return a string representing that a JSON report has been
        generated or the bytes of a tarball
        """
        self.log.debug(f"Querying report for task {cape_task.id} - format: 'lite'")
        # We will try to connect with the REST API... NO MATTER WHAT
        logged = False
        while True:
            # For timeouts and connection errors, we will try for all eternity.
            report_url = cape_task.query_report_url % cape_task.id + "lite" + "/zip/"
            try:
                # There are edge cases that require us to stream the report to disk
                temp_report = SpooledTemporaryFile()
                with self.session.get(
                    report_url, headers=cape_task.auth_header, timeout=self.timeout, stream=True
                ) as resp:
                    if resp.status_code == 200:
                        for chunk in resp.iter_content(chunk_size=8192):
                            temp_report.write(chunk)
                    else:
                        if not logged:
                            self.log.error(
                                "The cape-web.service is most likely down. "
                                f"Indicator: '{report_url} failed with status code {resp.status_code} "
                                f"trying to get the report for task {cape_task.id}.'"
                            )
                            logged = True
                        sleep(5)
                        continue
            except requests.exceptions.Timeout:
                if not logged:
                    self.log.error(
                        "The cape-web.service is most likely down. "
                        f"Indicator: '{report_url} timed out after {self.timeout}s "
                        f"trying to get the report for task {cape_task.id}.'"
                    )
                    logged = True
                sleep(5)
                continue
            except requests.ConnectionError as e:
                if self.is_connection_error_worth_logging(repr(e)) and not logged:
                    self.log.error(
                        "The cape-web.service is most likely down. "
                        f"Indicator: '{report_url} failed to get the report for task {cape_task.id} due to {e}.'"
                    )
                    logged = True
                sleep(5)
                continue

            try:
                # Setting the pointer in the temp file
                temp_report.seek(0)
                # Reading as bytes
                report_data = temp_report.read()
            finally:
                # Removing the temp file
                temp_report.close()

            if report_data in [None, "", b"", b"{}", b'""']:
                if not logged:
                    self.log.error(
                        "The cape-processor.service is most likely down. "
                        f"Indicator: 'Empty 'lite' report data for task {cape_task.id} from {report_url}.'"
                    )
                    logged = True
                sleep(5)
                continue

            return report_data

    def query_task(self, cape_task: CapeTask) -> Dict[str, Any]:
        """
        This method queries the task on the CAPE server
        :param cape_task: The CapeTask class instance, which contains details about the specific task
        :return: a dictionary containing details about the task, such as its status
        """
        # We will try to connect with the REST API... NO MATTER WHAT
        logged = False
        while True:
            # For timeouts and connection errors, we will try for all eternity.
            task_url = cape_task.query_task_url % cape_task.id
            try:
                resp = self.session.get(task_url, headers=cape_task.auth_header, timeout=self.timeout)
            except requests.exceptions.Timeout:
                if not logged:
                    self.log.error(
                        "The cape-web.service is most likely down. "
                        f"Indicator: '{task_url} timed out after {self.timeout}s "
                        f"trying to query the task {cape_task.id}.'"
                    )
                    logged = True
                sleep(5)
                continue
            except requests.ConnectionError as e:
                if self.is_connection_error_worth_logging(repr(e)) and not logged:
                    self.log.error(
                        "The cape-web.service is most likely down. "
                        f"Indicator: '{task_url} failed to query the task {cape_task.id} due to {e}.'"
                    )
                    logged = True
                sleep(5)
                continue

            if resp.status_code != 200:
                if resp.status_code == 404:
                    # Just because the query returns 404 doesn't mean the task doesn't exist, it just hasn't been
                    # added to the DB yet
                    self.log.warning(f"Task not found for task {cape_task.id}")
                    return {"task": {"status": TASK_MISSING}, "id": cape_task.id}
                else:
                    if not logged:
                        self.log.error(
                            "The cape-web.service is most likely down. "
                            f"Indicator: '{task_url} failed with status code {resp.status_code} "
                            f"trying to query the task {cape_task.id}.'"
                        )
                        logged = True
                    sleep(5)
                    continue
            else:
                resp_json = resp.json()
                if "error" in resp_json and resp_json["error"]:
                    self.log.error(
                        f"Failed to query the task {cape_task.id} with {task_url} due "
                        f"to '{resp_json['error_value']}'."
                    )
                    raise InvalidCapeRequest(
                        "There is most likely an issue with how the service is configured to interact with CAPE's REST API. Check the service logs for more details."
                    )
                elif "data" in resp_json and resp_json["data"]:
                    return resp_json["data"]
                else:
                    if not logged:
                        self.log.error(
                            "The cape-web.service is most likely down. "
                            f"Indicator: '{task_url} failed with status code {resp.status_code} "
                            f"trying to query the task {cape_task.id}. Data returned was: {resp_json}'"
                        )
                        logged = True
                    sleep(5)
                    continue

    def delete_task(self, cape_task: CapeTask) -> None:
        """
        This method tries to delete the task from the CAPE server
        :param cape_task: The CapeTask class instance, which contains details about the specific task
        :return: None
        """
        # We will try to connect with the REST API... NO MATTER WHAT
        logged = False
        while True:
            # For timeouts and connection errors, we will try for all eternity.
            delete_url = cape_task.delete_task_url % cape_task.id
            try:
                resp = self.session.get(delete_url, headers=cape_task.auth_header, timeout=self.timeout)
            except requests.exceptions.Timeout:
                if not logged:
                    self.log.error(
                        "The cape-web.service is most likely down. "
                        f"Indicator: '{delete_url} timed out after {self.timeout}s "
                        f"trying to delete task {cape_task.id}'."
                    )
                    logged = True
                sleep(5)
                continue
            except requests.ConnectionError as e:
                if self.is_connection_error_worth_logging(repr(e)) and not logged:
                    self.log.error(
                        "The cape-web.service is most likely down. "
                        f"Indicator: '{delete_url} failed to delete task {cape_task.id} due to {e}'."
                    )
                    logged = True
                sleep(5)
                continue
            if resp.status_code != 200:
                if resp.status_code == 500:
                    try:
                        message = loads(resp.text).get("message")
                    except Exception:
                        if resp.text:
                            self.log.error(f"Failed to delete task {cape_task.id} due to {resp.text}.")
                        message = None

                    if message == "The task is currently being processed, cannot delete":
                        self.log.error(f"The task {cape_task.id} is currently being processed, cannot delete.")
                else:
                    if not logged:
                        self.log.error(
                            "The cape-web.service is most likely down. "
                            f"Indicator: '{delete_url} failed with status code {resp.status_code} trying to delete task {cape_task.id}'."
                        )
                        logged = True
                sleep(5)
                continue
            else:
                self.log.debug(f"Deleted task {cape_task.id}.")
                cape_task.id = None
                break

    def _host_supports_routing(self, routing: str, routing_key: str, host: Dict[str, Any]) -> bool:
        if self.request.get_param("routing").lower() == routing.lower():
            # For backwards compatibility
            # The assumption is that a system admin has configured the eligible
            # submission parameters relevant to available hosts.
            if not routing_key in host:
                return True
            # The host supports this routing, we are a go!
            elif host[routing_key]:
                return True
            else:
                # The host does not support this routing, do not query host
                if len(self.hosts) == 1:
                    self.log.error(
                        f"Failed to query {routing.capitalize()}-connected hosts because none exist. Please set '{routing_key}' to true in the host details, or remove the option to submit with the '{routing.lower()}' route."
                    )
                return False
        # The requested routing does not match the given routing for this method, therefore host "supports" routing
        else:
            return True

    def query_machines(self) -> None:
        """
        This method queries what machines exist in the CAPE configuration on the CAPE server
        This is the initial request to each CAPE host.
        :return: None
        """
        # We will get a connection with a host REST API.. NO MATTER WHAT (or we need to fail fast or it was a success)
        fail_fast_count = 0
        success = False
        while not success and fail_fast_count != len(self.hosts):
            # Cycle through each host
            for host in self.hosts:
                # Initialize the "machines" key here, because all hosts need this
                host["machines"]: List[Dict[str, Any]] = []

                # We have two cases where we only want to send files to certain machines, and it comes down to the
                # selected routing option: Internet and INetSim
                if not self._host_supports_routing(INTERNET, "internet_connected", host):
                    fail_fast_count += 1
                    if len(self.hosts) == 1:
                        break
                    continue
                elif not self._host_supports_routing(INETSIM, "inetsim_connected", host):
                    fail_fast_count += 1
                    if len(self.hosts) == 1:
                        break
                    continue

                # Try a host up until the number of connection attempts
                # For timeouts and connection errors, we will try for all eternity. If there is an error response with a 200 status code from the REST API, then we will fail fast because this is most likely a configuration problem with the
                # CAPE service

                for _ in range(self.connection_attempts):
                    query_machines_url = (
                        f"http://{host['ip']}:{host['port']}/{APIv2_BASE_ENDPOINT}/{CAPE_API_QUERY_MACHINES}"
                    )
                    try:
                        resp = self.session.get(
                            query_machines_url, headers=host["auth_header"], timeout=self.connection_timeout_in_seconds
                        )
                    except requests.exceptions.Timeout:
                        self.log.error(
                            "The cape-web.service is most likely down. "
                            f"Indicator: '{query_machines_url} timed out after {self.connection_timeout_in_seconds}s "
                            "trying to query machines.'"
                        )
                        if len(self.hosts) == 1:
                            sleep(self.connection_timeout_in_seconds)
                        continue
                    except requests.ConnectionError as e:
                        if self.is_connection_error_worth_logging(repr(e)):
                            self.log.error(
                                f"Unable to reach {query_machines_url} due to '{e}'. "
                                "Follow the README and ensure that you have a CAPE nest setup outside of Assemblyline "
                                "before running the service."
                            )
                        if len(self.hosts) == 1:
                            sleep(self.connection_timeout_in_seconds)
                        continue

                    if resp.status_code != 200:
                        self.log.error(
                            "The cape-web.service is most likely down. "
                            f"Indicator: '{query_machines_url} failed with status code {resp.status_code} "
                            "trying to query machines.'"
                        )
                        if len(self.hosts) == 1:
                            sleep(self.connection_timeout_in_seconds)
                        continue
                    else:
                        resp_json = resp.json()

                        if "error" in resp_json and resp_json["error"]:
                            self.log.error(
                                f"Failed to query machines for {query_machines_url} due "
                                f"to '{resp_json['error_value']}'."
                            )
                            fail_fast_count += 1
                            break

                        host["machines"] = resp_json["data"]
                        success = True
                        break

        if fail_fast_count == len(self.hosts):
            raise InvalidCapeRequest(
                "There is most likely an issue with how the service is configured to interact with CAPE's REST API. Check the service logs for more details."
            )

    def check_powershell(self, task_id: int, parent_section: ResultSection) -> None:
        """
        This method adds powershell files as supplementary.
        :param task_id: An integer representing the CAPE Task ID
        :param parent_section: The overarching result section detailing what image this task is being sent to
        :return: None
        """
        # If there is a Powershell Activity section, create an supplementary file from it
        for section in parent_section.subsections:
            if section.title_text == "PowerShell Activity":
                ps1_file_name = f"{task_id}_powershell_logging.ps1"
                ps1_path = os.path.join(self.working_directory, ps1_file_name)
                with open(ps1_path, "a") as fh:
                    for item in loads(section.body):
                        fh.write(item["original"] + "\n")
                fh.close()
                self.log.debug(f"Adding supplementary file for task {task_id}: {ps1_file_name}")
                artifact = {
                    "name": ps1_file_name,
                    "path": ps1_path,
                    "description": "Deobfuscated PowerShell log from CAPE analysis",
                    "to_be_extracted": False,
                }
                self.artifact_list.append(artifact)
                break

    def report_machine_info(
        self,
        machine_name: str,
        cape_task: CapeTask,
        parent_section: ResultSection,
    ) -> Optional[Dict[str, Any]]:
        """
        This method reports details about the machine that was used for detonation.
        :param machine_name: The name of the machine that the task ran on.
        :param cape_task: The CapeTask class instance, which contains details about the specific task
        :param parent_section: The overarching result section detailing what image this task is being sent to
        :return: A dictionary containing the machine info
        """
        # The machines here are the machines that were loaded prior to the file being submitted.
        machine = self._get_machine_by_name(machine_name)

        if not machine:
            self.query_machines()
            # The machines here are the machines that are loaded post the file being analyzed.
            machine = self._get_machine_by_name(machine_name)
            # NOTE: There is still a possibility of the machine not existing at either point of time.
            # So we will only try once.
            if not machine:
                return None

        manager = cape_task.report["info"]["machine"]["manager"]
        platform = machine["platform"]
        body = {
            "Name": machine_name,
            "Manager": manager,
            "Platform": platform,
            "IP": machine["ip"],
            "Tags": [],
        }
        for tag in machine.get("tags", []):
            body["Tags"].append(safe_str(tag).replace("_", " "))

        machine_section = ResultKeyValueSection(MACHINE_INFORMATION_SECTION_TITLE)
        machine_section.update_items(body)

        self._add_operating_system_tags(machine_name, platform, machine_section)
        m = compile(MACHINE_NAME_REGEX).search(machine_name)
        if m and len(m.groups()) == 1:
            version = m.group(1)
            _ = add_tag(machine_section, "dynamic.operating_system.version", version)

        parent_section.add_subsection(machine_section)
        return body

    @staticmethod
    def _add_operating_system_tags(
        machine_name: str,
        platform: str,
        machine_section: ResultKeyValueSection,
    ) -> None:
        """
        This method adds tags to the ResultKeyValueSection related
        to the operating system of the machine that a task was ran on
        :param machine_name: The name of the machine that the task was ran on
        :param platform: The platform of the machine that the task was ran on
        :param machine_section: The ResultKeyValueSection containing details about the machine
        :return: None
        """
        if platform:
            _ = add_tag(
                machine_section,
                "dynamic.operating_system.platform",
                platform.capitalize(),
            )
        if any(processor_tag in machine_name for processor_tag in [x64_IMAGE_SUFFIX, x86_IMAGE_SUFFIX]):
            if x86_IMAGE_SUFFIX in machine_name:
                _ = add_tag(
                    machine_section,
                    "dynamic.operating_system.processor",
                    x86_IMAGE_SUFFIX,
                )
            elif x64_IMAGE_SUFFIX in machine_name:
                _ = add_tag(
                    machine_section,
                    "dynamic.operating_system.processor",
                    x64_IMAGE_SUFFIX,
                )

    def _decode_mime_encoded_file_name(self) -> None:
        """
        This method attempts to decode a MIME-encoded file name
        :return: None
        """
        # Check the filename to see if it's mime encoded
        mime_re = compile(r"^=\?.*\?=$")
        if mime_re.match(self.file_name):
            self.log.debug("Found a mime encoded filename, will try and decode")
            try:
                decoded_filename = decode_header(self.file_name)
                new_filename = decoded_filename[0][0].decode(decoded_filename[0][1])
                self.log.debug(f"Using decoded filename {new_filename}")
                self.file_name = new_filename
            except Exception as e:
                new_filename = generate_random_words(1)
                self.log.warning(
                    f"Problem decoding filename. Using randomly " f"generated filename {new_filename}. Error: {e}"
                )
                self.file_name = new_filename

    def _remove_illegal_characters_from_file_name(self) -> None:
        """
        This method removes any illegal characters from a file name
        :return: None
        """
        if any(ch in self.file_name for ch in ILLEGAL_FILENAME_CHARS):
            self.log.debug(f"Renaming {self.file_name} because it contains one of {ILLEGAL_FILENAME_CHARS}")
            self.file_name = "".join(ch for ch in self.file_name if ch not in ILLEGAL_FILENAME_CHARS)

        if self.file_name.startswith(" "):
            self.file_name = self.file_name.lstrip()

    def _assign_file_extension(self) -> str:
        """
        This method determines the correct file extension to the file to be submitted
        :return: The file extension of the file to be submitted
        """
        # Check the file extension
        original_ext = self.file_name.rsplit(".", 1)
        tag_extension = type_to_extension.get(self.request.file_type)

        # NOTE: CAPE still tries to identify files itself, so we only force the extension/package
        # if the user specifies one. However, we go through the trouble of renaming the file because
        # the only way to have certain modules run is to use the appropriate suffix (.jar, .vbs, etc.)

        # Check for a valid tag
        # TODO: this should be more explicit in terms of "unknown" in file_type
        if tag_extension is not None and "unknown" not in self.request.file_type:
            file_ext = tag_extension
        # Check if the file was submitted with an extension
        elif len(original_ext) == 2:
            submitted_ext = original_ext[1]
            if submitted_ext not in SUPPORTED_EXTENSIONS:
                # This is the case where the submitted file was NOT identified, and  the provided extension
                # isn't in the list of extensions that we explicitly support.
                self.log.debug("CAPE is exiting because it doesn't support the provided file type.")
                return ""
            else:
                # This is a usable extension. It might not run (if the submitter has lied to us).
                file_ext = "." + submitted_ext
        else:
            # This is unknown without an extension that we accept/recognize.. no scan!
            self.log.debug(
                f"The file type of '{self.request.file_type}' could "
                f"not be identified. Tag extension: {tag_extension}"
            )
            return ""

        # Rename based on the found extension.
        self.file_name = original_ext[0] + file_ext
        return file_ext

    def _set_task_parameters(self, kwargs: Dict[str, Any], parent_section: ResultSection) -> None:
        """
        This method sets the specific details about the run, through the kwargs and the task_options
        :param kwargs: The keyword arguments that will be sent to CAPE when submitting the file, detailing specifics
        about the run
        :param parent_section: The overarching result section detailing what image this task is being sent to
        :return: None
        """
        # the 'options' kwargs
        task_options: List[str] = []

        # Parse user args
        timeout = self.request.get_param("analysis_timeout_in_seconds")
        # If user specifies the timeout, then enforce it
        if timeout:
            kwargs["enforce_timeout"] = True
            kwargs["timeout"] = timeout
        else:
            kwargs["enforce_timeout"] = False
            kwargs["timeout"] = self.config.get("default_analysis_timeout_in_seconds", ANALYSIS_TIMEOUT)
        arguments = self.request.get_param("arguments")
        dump_memory = self._safely_get_param("dump_memory")
        no_monitor = self.request.get_param("no_monitor")
        custom_options = self.request.get_param("custom_options")
        kwargs["clock"] = self.request.get_param("clock")
        force_sleepskip = self.request.get_param("force_sleepskip")
        simulate_user = self.request.get_param("simulate_user")
        package = self.request.get_param("package")
        route = self.request.get_param("routing")
        password = self.request.get_param("password")

        if "dll" in self.request.file_type:
            self._prepare_dll_submission(task_options, parent_section)

        # This is a CAPE workaround because otherwise CAPE will extract an archive
        # into extracted files and submit each as a separate task
        elif self.request.file_type in [
            "archive/iso",
            "archive/rar",
            "archive/vhd",
            "archive/udf",
            "archive/zip",
            "archive/7-zip",
        ]:
            task_options.append("file=")

        # Package-related logic
        # If the user requests a package, give it to them
        if package:
            kwargs["package"] = package
        # If the user wants to use antivm packages and the file type makes sense, give it to them
        elif self.config.get("use_antivm_packages", False) and self.request.file_type in [
            "code/javascript",
            "code/jscript",
            "document/office/word",
        ]:
            # Assign the appropriate package based on file type. As of 2022-11-25, there are only two.
            kwargs["package"] = "doc_antivm" if self.request.file_type == "document/office/word" else "js_antivm"
        # Force the "archive" package instead of the "rar" package since it is more feature-full, and 7zip can extract
        # rar files too.
        elif self.request.file_type == "archive/rar":
            kwargs["package"] = "archive"

        if arguments:
            task_options.append(f"arguments={arguments}")

        if self.config.get("machinery_supports_memory_dumps", False) and dump_memory:
            kwargs["memory"] = True
        elif dump_memory:
            parent_section.add_subsection(ResultSection("CAPE Machinery Cannot Generate Memory Dumps."))

        if no_monitor or kwargs.pop("no_monitor", False):
            task_options.append("free=yes")

        if force_sleepskip:
            task_options.append("force-sleepskip=1")

        if not simulate_user:
            task_options.append("nohuman=true")

        # If deep_scan, then get 100 HH files of all types
        if self.request.deep_scan:
            task_options.append("hollowshunter=all")

        hollowshunter_args = self._safely_get_param("hh_args")
        if hollowshunter_args:
            task_options.append(f"hh_args={hollowshunter_args}")

        if route:
            kwargs["route"] = route.lower()
            self.routing = route
        else:
            self.routing = "None"

        if self.config.get("limit_monitor_apis", False):
            task_options.append("api-cap=1000")

        # The "password" option is only used in archive-related packages
        if self.request.file_type.startswith("archive/"):
            # Based on the logic in this PR: https://github.com/kevoreilly/CAPEv2/pull/1900
            # There are two different methods in which a password could be received by AL and sent to CAPE
            # No. 1: via submission params
            if password:
                task_options.append(f"password={password}")
                if ":" in password:
                    task_options.append("enable_multi_password=true")
                    self.log.debug(f"Trying to run archive with password(s): {password}")

            # No. 2: via temp_submission_data
            elif self.request.temp_submission_data.get("passwords"):
                multiple_password_arg = ":".join(self.request.temp_submission_data["passwords"])
                task_options.append(f"password={multiple_password_arg}")
                task_options.append("enable_multi_password=true")
                self.log.debug(f"Trying to run archive with password(s): {multiple_password_arg}")

        kwargs["options"] = ",".join(task_options)
        if custom_options is not None:
            kwargs["options"] += f",{custom_options}"

    def _set_hosts_that_contain_image(self, specific_image: str, relevant_images: Dict[str, List[str]]) -> None:
        """
        This method maps the specific image with a list of hosts that have that image available
        :param specific_image: The specific image requested for the task
        :param relevant_images: Dictionary containing a map between the image and the list of hosts that contain the
        image
        :return: None
        """
        host_list: List[str] = []
        for host in self.hosts:
            if self._does_image_exist(specific_image, host["machines"], self.allowed_images):
                host_list.append(host["ip"])
        if host_list:
            relevant_images[specific_image] = host_list

    @staticmethod
    def _does_image_exist(specific_image: str, machines: List[Dict[str, Any]], allowed_images: List[str]) -> bool:
        """
        This method checks if the specific image exists in a list of machines
        :param specific_image: The specific image requested for the task
        :param machines: A list of machines on a CAPE server
        :param allowed_images: A list of images that are allowed to be selected on Assemblyline
        :return: A boolean representing if the image exists
        """
        if specific_image not in allowed_images:
            return False

        machine_names = [machine["name"] for machine in machines]
        if any(specific_image in machine for machine in machine_names):
            return True
        else:
            return False

    @staticmethod
    def _get_available_images(machines: List[Dict[str, Any]], allowed_images: List[str]) -> List[str]:
        """
        This method gets a list of available images given a list of machines
        :param machines: A list of machines on a CAPE server
        :param allowed_images: A list of images that are allowed to be selected on Assemblyline
        :return: A list of available images
        """
        machine_names = [machine["name"] for machine in machines]
        if not machine_names or not allowed_images:
            return []

        available_images: Set[str] = set()
        for image in allowed_images:
            if any(image in machine_name for machine_name in machine_names):
                available_images.add(image)
        return list(available_images)

    def _prepare_dll_submission(self, task_options: List[str], parent_section: ResultSection) -> None:
        """
        This method handles if a specific function was requested to be run for a DLL, or what functions to run for a DLL
        :param task_options: A list of parameters detailing the specifics of the task
        :param parent_section: The overarching result section detailing what image this task is being sent to
        :return: None
        """
        dll_function = self.request.get_param("dll_function")
        # Do DLL specific stuff
        if dll_function:
            task_options.append(f"function={dll_function}")

            # Check to see if there are pipes in the dll_function
            # This is reliant on analyzer/windows/modules/packages/dll.py
            if ":" in dll_function:
                task_options.append("enable_multi=true")

        if not dll_function:
            self._parse_dll(task_options, parent_section)

    def _parse_dll(self, task_options: List[str], parent_section: ResultSection) -> None:
        """
        This method parses a DLL file and determines which functions to try and run with the DLL
        :param task_options: A list of parameters detailing the specifics of the task
        :param parent_section: The overarching result section detailing what image this task is being sent to
        :return: None
        """
        exports_available: List[str] = []
        exports_to_run: List[str] = []
        # We have a DLL file, but no user specified function(s) to run. let's try to pick a few...
        # This is reliant on analyzer/windows/modules/packages/dll_multi.py
        dll_parsed = self._create_pe_from_file_contents()

        # Do we have any exports?
        if hasattr(dll_parsed, "DIRECTORY_ENTRY_EXPORT"):
            for export_symbol in dll_parsed.DIRECTORY_ENTRY_EXPORT.symbols:
                if export_symbol.name is not None:
                    if type(export_symbol.name) == str:
                        exports_available.append(export_symbol.name)
                    elif type(export_symbol.name) == bytes:
                        exports_available.append(export_symbol.name.decode())
                else:
                    exports_available.append(f"#{export_symbol.ordinal}")
        else:
            # No Exports available? Try DllMain and DllRegisterServer
            exports_available.append("DllMain")
            exports_available.append("DllRegisterServer")

        max_dll_exports = self.config.get("max_dll_exports_exec", 5)

        # If the number of available exports is greater than the maximum number of
        # exports that we want to run, we will be prioritizing by the following:
        # 1. well known exports (dllRegisterServer, etc)
        # 2. first exports (10%)
        # 3. last exports (10%)
        # 4. least common exports (80% - 2 exports for DllRegisterServer and DllMain)
        if len(exports_available) > max_dll_exports:
            ten_percent_of_exports = ceil(max_dll_exports * 0.1)

            # add well-known exports
            exports_to_run.extend(["DllMain", "DllRegisterServer"])

            # first exports
            exports_to_run.extend(exports_available[:ten_percent_of_exports])

            # last exports
            exports_to_run.extend(exports_available[-1 * ten_percent_of_exports :])

            # This code runs at O(n^2), so if there are a lot of exports, don't run
            if len(exports_available) <= 300:
                # least common exports
                index = SearchIndex(exports_available, similarity_func_name="jaccard", similarity_threshold=0.1)
                similarity_scores = []
                for exp in exports_available:
                    if not exp:
                        continue
                    res = index.query(exp)
                    avg_sim = sum(x[1] for x in res) / len(res)
                    similarity_scores.append((avg_sim, exp))

                for _, name in sorted(similarity_scores):
                    if len(exports_to_run) < max_dll_exports:
                        if name not in exports_to_run:
                            exports_to_run.append(name)
                    else:
                        break
            else:
                # We'll take the next n after the first 10% of max_dll_exports to fill up the remaining exports to run
                number_of_middle_exports_to_run = max_dll_exports - len(exports_to_run)
                exports_to_run.extend(
                    exports_available[ten_percent_of_exports : ten_percent_of_exports + number_of_middle_exports_to_run]
                )

        else:
            exports_to_run = exports_available

        task_options.append(f"function={':'.join(exports_to_run)}")
        task_options.append("enable_multi=true")

        self.log.debug(f"Trying to run DLL with following function(s): {':'.join(exports_to_run)}")

        if len(exports_available) > 0:
            dll_multi_section = ResultTextSection("Executed Multiple DLL Exports")
            dll_multi_section.add_line(f"The following exports were executed: {', '.join(exports_to_run)}")
            remaining_exports = set(exports_available) - set(exports_to_run)
            if len(remaining_exports) > 0:
                available_exports_str = ", ".join(sorted(list(remaining_exports)))
                dll_multi_section.add_line(
                    f"There were {len(remaining_exports)} other exports: {available_exports_str}"
                )

            parent_section.add_subsection(dll_multi_section)

    # Isolating this sequence out because I can't figure out how to mock PE construction
    def _create_pe_from_file_contents(self) -> PE:
        """
        This file parses a DLL file and handles PEFormatErrors
        :return: An optional parsed PE
        """
        # TODO: What is this type?
        dll_parsed = None
        try:
            dll_parsed = PE(data=self.request.file_contents)
        except (PEFormatError, AttributeError) as e:
            self.log.warning(f"Could not parse PE file due to {safe_str(e)}")
        return dll_parsed

    def _generate_report(
        self,
        file_ext: str,
        cape_task: CapeTask,
        parent_section: ResultSection,
        ontres: OntologyResults,
        custom_tree_id_safelist: List[str],
    ) -> None:
        """
        This method generates the report for the task
        :param file_ext: The file extension of the file to be submitted
        :param cape_task: The CapeTask class instance, which contains details about the specific task
        :param parent_section: The overarching result section detailing what image this task is being sent to
        :param ontres: The sandbox ontology class object
        :param custom_tree_id_safelist: A list of hashes used for safelisting process tree IDs
        :return: None
        """
        # Retrieve artifacts from analysis
        self.log.debug(f"Generating CAPE report .zip for {cape_task.id}.")

        # Submit CAPE analysis report archive as a supplementary file
        zip_report = self.query_report(cape_task)
        if zip_report is not None:
            self._unpack_zip(zip_report, file_ext, cape_task, parent_section, ontres, custom_tree_id_safelist)

        # Submit dropped files and pcap if available:
        self._extract_console_output(cape_task.id)
        self._extract_injected_exes(cape_task.id)
        self.check_powershell(cape_task.id, parent_section)

    def _unpack_zip(
        self,
        zip_report: bytes,
        file_ext: str,
        cape_task: CapeTask,
        parent_section: ResultSection,
        ontres: OntologyResults,
        custom_tree_id_safelist: List[str],
    ) -> None:
        """
        This method unpacks the zipfile, which contains the report for the task
        :param zip_report: The zipfile in bytes which contains all artifacts from the analysis
        :param file_ext: The file extension of the file to be submitted
        :param cape_task: The CapeTask class instance, which contains details about the specific task
        :param parent_section: The overarching result section detailing what image this task is being sent to
        :param ontres: The sandbox ontology class object
        :param custom_tree_id_safelist: A list of hashes used for safelisting process tree IDs
        :return: None
        """
        zip_file_name = f"{cape_task.id}_cape_report.zip"
        zip_report_path = os.path.join(self.working_directory, zip_file_name)

        self._add_zip_as_supplementary_file(zip_file_name, zip_report_path, zip_report, cape_task)
        zip_obj = ZipFile(zip_report_path)

        try:
            report_json_path = self._add_json_as_supplementary_file(zip_obj, cape_task)
        except MissingCapeReportException:
            report_json_path = None
            # Artifacts other than the JSON report may have been successful so this is worth
            # not failing the analysis over.
            no_json_res_sec = ResultTextSection("The CAPE JSON Report Is Missing!")
            no_json_res_sec.add_line("Please alert your CAPE administrators.")
            parent_section.add_subsection(no_json_res_sec)
        if report_json_path:
            cape_artifact_pids, main_process_tuples = self._build_report(
                report_json_path, file_ext, cape_task, parent_section, ontres, custom_tree_id_safelist
            )
        else:
            cape_artifact_pids: List[Dict[str, str]] = list()
            main_process_tuples: List[Tuple[int, str]] = []

        # Check for any extra files in full report to add as extracted files
        try:
            file_name_map = self._get_files_json_contents(zip_obj, cape_task.id)
            self._extract_artifacts(zip_obj, cape_task.id, cape_artifact_pids, parent_section, ontres, file_name_map)
            self._extract_hollowshunter(zip_obj, cape_task.id, main_process_tuples, ontres, custom_tree_id_safelist)
            self._extract_commands()
            self._extract_buffers()
        except Exception as e:
            self.log.exception(f"Unable to add extra file(s) for " f"task {cape_task.id}. Exception: {e}")
        zip_obj.close()

    def _add_zip_as_supplementary_file(
        self,
        zip_file_name: str,
        zip_report_path: str,
        zip_report: bytes,
        cape_task: CapeTask,
    ) -> None:
        """
        This method adds the zipfile report as a supplementary file to Assemblyline
        :param zip_file_name: The name of the zipfile
        :param zip_report_path: The path where the zipfile is located
        :param zip_report: The zipfile report in bytes
        :param cape_task: The CapeTask class instance, which contains details about the specific task
        :return: None
        """
        try:
            report_file = open(zip_report_path, "wb")
            report_file.write(zip_report)
            report_file.close()
            artifact = {
                "name": zip_file_name,
                "path": zip_report_path,
                "description": "CAPE Sandbox analysis report archive (zip)",
                "to_be_extracted": False,
            }
            self.artifact_list.append(artifact)
            self.log.debug(f"Adding supplementary file {zip_file_name} for task {cape_task.id}")
        except Exception as e:
            self.log.exception(f"Unable to add tar of complete report for " f"task {cape_task.id} due to {e}")

    def _add_json_as_supplementary_file(self, zip_obj: ZipFile, cape_task: CapeTask) -> str:
        """
        This method adds the JSON report as a supplementary file to Assemblyline
        :param zip_obj: The tarball object, containing the analysis artifacts for the task
        :param cape_task: The CapeTask class instance, which contains details about the specific task
        :return: A string representing the path of the report in JSON format
        """
        report_json_path = ""
        try:
            member_name = "reports/lite.json"
            if member_name in zip_obj.namelist():
                task_dir = os.path.join(self.working_directory, f"{cape_task.id}")
                report_json_path = os.path.join(task_dir, member_name)
                report_name = f"{cape_task.id}_report.json"

                zip_obj.extract(member_name, path=task_dir)
                artifact = {
                    "name": report_name,
                    "path": report_json_path,
                    "description": "CAPE Sandbox report (json)",
                    "to_be_extracted": False,
                }
                self.artifact_list.append(artifact)
                self.log.debug(f"Adding supplementary file {report_name} for task {cape_task.id}")
            else:
                raise MissingCapeReportException
        except MissingCapeReportException:
            raise
        except Exception as e:
            self.log.exception(f"Unable to add report.json for task {cape_task.id}. Exception: {e}")
        return report_json_path

    def _build_report(
        self,
        report_json_path: str,
        file_ext: str,
        cape_task: CapeTask,
        parent_section: ResultSection,
        ontres: OntologyResults,
        custom_tree_id_safelist: List[str],
    ) -> Tuple[List[Dict[str, str]], List[Tuple[int, str]]]:
        """
        This method loads the JSON report into JSON and generates the Assemblyline result from this JSON
        :param report_json_path: A string representing the path of the report in JSON format
        :param file_ext: The file extension of the file to be submitted
        :param cape_task: The CapeTask class instance, which contains details about the specific task
        :param parent_section: The overarching result section detailing what image this task is being sent to
        :param ontres: The sandbox ontology class object
        :param custom_tree_id_safelist: A list of hashes used for safelisting process tree IDs
        :return: A list of dictionaries with details about the payloads and the pids that they were hollowed out of, and a list of tuples representing both the PID of
        the initial process and the process name
        """
        try:
            # Setting environment recursion limit for large JSONs
            setrecursionlimit(int(self.config["recursion_limit"]))
            # Reading, decoding and converting to JSON
            cape_task.report = loads(open(report_json_path, "rb").read().decode("utf-8"))
        except JSONDecodeError as e:
            self.log.exception(f"Failed to decode the json: {str(e)}")
            raise e
        except Exception as e:
            url = cape_task.query_report_url % cape_task.id + "/" + "all"
            raise Exception(
                f"Exception converting extracted CAPE report into json from zip file: "
                f"report url: {url}, file_name: {self.file_name} due to {e}"
            )
        try:
            machine_name: Optional[str] = None
            report_info = cape_task.report.get("info", {})
            machine = report_info.get("machine", {})

            if isinstance(machine, dict):
                machine_name = machine.get("name")

            machine_info: Dict[str, Any] = {}
            if machine_name is None:
                self.log.warning("Unable to retrieve machine name from result.")
            else:
                machine_info = self.report_machine_info(machine_name, cape_task, parent_section)
            self.log.debug(f"Generating AL Result from CAPE results for task {cape_task.id}.")

            inetsim_dns_servers = []
            if self.routing.lower() == INETSIM.lower():
                inetsim_dns_servers = self.config.get("inetsim_dns_servers", [])

            cape_artifact_pids, main_process_tuples = generate_al_result(
                cape_task.report,
                parent_section,
                file_ext,
                self.config.get("random_ip_range"),
                self.routing,
                self.safelist,
                machine_info,
                ontres,
                custom_tree_id_safelist,
                inetsim_dns_servers,
                self.config.get("uses_https_proxy_in_sandbox", False),
                self.config.get("suspicious_accepted_languages", []),
                self.signatures_meta,
            )
            return cape_artifact_pids, main_process_tuples
        except RecoverableError as e:
            self.log.error(f"Recoverable error. Error message: {repr(e)}")
            if cape_task and cape_task.id is not None:
                self.delete_task(cape_task)
            raise
        except CapeProcessingException:
            # Catching the CapeProcessingException, attempting to delete the file, and then carrying on
            self.log.error("Processing error occurred generating report")
            if cape_task and cape_task.id is not None:
                self.delete_task(cape_task)
            raise
        except Exception as e:
            self.log.error(f"Error generating report: {repr(e)}")
            if cape_task and cape_task.id is not None:
                self.delete_task(cape_task)
            raise

    def _get_files_json_contents(self, zip_obj: ZipFile, task_id: int) -> dict:
        """
        This method parses the files.json file to get the file name map
        :param zip_obj: The tarball object, containing the analysis artifacts for the task
        :param task_id: The CapeTask ID
        :return: The file name map
        """
        file_name_map: Dict[str, str] = dict()
        member_name = "files.json"
        if member_name not in zip_obj.namelist():
            self.log.debug(f"No {member_name} available")
        else:
            try:
                task_dir = os.path.join(self.working_directory, f"{task_id}")
                zip_obj.extract(member_name, path=task_dir)
                with open(os.path.join(task_dir, member_name)) as f:
                    file_jsons = f.readlines()

                    for file_json_content in file_jsons:
                        file_json = loads(file_json_content)
                        file_name_map[file_json["path"]] = file_json["filepath"].split("\\")[-1]
            except Exception as e:
                self.log.exception(f"Unable to parse files.json for task {task_id}. Exception: {e}")
        return file_name_map

    def _extract_console_output(self, task_id: int) -> None:
        """
        This method adds a file containing console output, if it exists
        :param task_id: An integer representing the CAPE Task ID
        :return: None
        """
        # Check if there are any files consisting of console output from detonation
        console_output_file_name = f"{task_id}_console_output.txt"
        console_output_file_path = os.path.join("/tmp", console_output_file_name)
        if os.path.exists(console_output_file_path):
            artifact = {
                "name": console_output_file_name,
                "path": console_output_file_path,
                "description": "Console Output Observed",
                "to_be_extracted": False,
            }
            self.artifact_list.append(artifact)
            self.log.debug(f"Adding supplementary file {console_output_file_name}")

    def _extract_injected_exes(self, task_id: int) -> None:
        """
        This method adds files containing injected exes, if they exist
        :param task_id: An integer representing the CAPE Task ID
        :return: None
        """
        # Check if there are any files consisting of injected exes
        temp_dir = "/tmp"
        injected_exes: List[str] = []
        for f in os.listdir(temp_dir):
            file_path = os.path.join(temp_dir, f)
            if os.path.isfile(file_path) and match(INJECTED_EXE_REGEX % task_id, file_path):
                injected_exes.append(file_path)

        for injected_exe in injected_exes:
            artifact = {
                "name": injected_exe,
                "path": injected_exe,
                "description": "Injected executable was found written to memory",
                "to_be_extracted": True,
            }
            self.artifact_list.append(artifact)
            self.log.debug(f"Adding extracted file for task {task_id}: {injected_exe}")

    def _extract_artifacts(
        self,
        zip_obj: ZipFile,
        task_id: int,
        cape_artifact_pids: List[Dict[str, str]],
        parent_section: ResultSection,
        ontres: OntologyResults,
        file_name_map: Dict[str, str],
    ) -> None:
        """
        This method extracts certain artifacts from that zipfile
        :param zip_obj: The zipfile object, containing the analysis artifacts for the task
        :param task_id: An integer representing the CAPE Task ID
        :param cape_artifact_pids: A list of dictionaries with details about the payloads and the pids that they were hollowed out of
        :param parent_section: The overarching result section detailing what image this task is being sent to
        :param ontres: The sandbox ontology class object
        :param file_name_map: The file name map for extracted files
        :return: None
        """
        image_section = ResultMultiSection(f"Screenshots taken during Task {task_id}")
        image_section_body = ImageSectionBody(self.request)
        if self.config.get("use_antivm_packages", False) and self.request.file_type in [
            "code/javascript",
            "code/jscript",
            "document/office/word",
        ]:
            antivm_pkg_note = TextSectionBody(
                "Multiple applications, such as calc.exe, were opened in the sandbox to fight any anti-VM techniques, if applicable."
            )
            image_section.add_section_part(antivm_pkg_note)

        # Extract buffers, screenshots and anything else
        zip_file_map = {
            "shots": "Screenshot captured during analysis",
            "dump.pcap": "TCPDUMP captured during analysis",
            # This description is relevant to the evtx files within the zip
            "evtx/evtx.zip": "EVTX generated during analysis",
            "network": None,  # These are only used for updating the sandbox ontology
            "files/": "File extracted during analysis",
            "sum.pcap": "TCPDUMP captured during analysis",
            # These keys will only be accessed if deep scan is on or if a CAPE payload
            # has a YARA rule associated with it
            "CAPE": "Memory Dump",
            "procdump": "Memory Dump",
        }
        if self.request.deep_scan:
            zip_file_map["macros"] = "Macros found during analysis"

        task_dir = os.path.join(self.working_directory, f"{task_id}")
        for key, value in zip_file_map.items():
            key_hits = [x.filename for x in zip_obj.filelist if x.filename.startswith(key)]
            key_hits.sort()

            # We are going to get a snippet of the first 256 bytes of these files and
            # update the HTTP call details with them
            if key == "network":
                for f in key_hits:
                    nh = ontres.get_network_http_by_path(f)
                    if not nh:
                        continue
                    destination_file_path = os.path.join(task_dir, f)
                    zip_obj.extract(f, path=task_dir)
                    contents = str(open(destination_file_path, "rb").read(256))
                    if contents == "b''":
                        continue
                    if nh.request_body_path == f:
                        nh.update(request_body=contents)
                    elif nh.response_body_path == f:
                        nh.update(response_body=contents)
                continue
            # We receive the evtx.zip file and want to extract the files found inside
            elif key == "evtx/evtx.zip" and len(key_hits) == 1:
                destination_file_path = os.path.join(task_dir, key)
                zip_obj.extract(key, path=task_dir)
                evtx_zip_obj = ZipFile(destination_file_path)
                for x in evtx_zip_obj.filelist:
                    evtx_file_path = os.path.join(task_dir, x.filename)
                    evtx_zip_obj.extract(x.filename, path=task_dir)
                    artifact = {
                        "name": f"{task_id}_{file_name_map.get(x.filename, x.filename)}",
                        "path": evtx_file_path,
                        "description": value,
                        "to_be_extracted": True,
                    }
                    self.artifact_list.append(artifact)
                    self.log.debug(
                        f"Adding extracted file for task {task_id}: "
                        f"{task_id}_{file_name_map.get(x.filename, x.filename)}"
                    )
                os.remove(destination_file_path)
                continue

            for f in key_hits:
                # No empty files!
                if "e3b0c44298fc1c149afbf4c8996fb92427ae41e4649b934ca495991b7852b855" in f:
                    continue
                destination_file_path = os.path.join(task_dir, f)
                zip_obj.extract(f, path=task_dir)
                file_name = None
                to_be_extracted = True

                # If we are here, we really want to make sure we want these dumps
                if key in ["CAPE", "procdump"]:
                    if self.config["extract_cape_dumps"] and not self.request.deep_scan:
                        yara_hit = False
                        # If we don't want them all, we only want those with yara hits
                        for artifact_dict in cape_artifact_pids:
                            if artifact_dict["sha256"] in f and artifact_dict["is_yara_hit"]:
                                yara_hit = True
                                break

                        # We don't want this
                        if not yara_hit:
                            continue

                    pid = next(
                        (
                            artifact_dict.get("pid")
                            for artifact_dict in cape_artifact_pids
                            if artifact_dict.get("sha256") and artifact_dict["sha256"] in f
                        ),
                        None,
                    )
                    if pid:
                        file_name = f"{task_id}_{pid}_{file_name_map.get(f, f)}"
                # The majority of files extracted by CAPE are junk and follow a similar file type pattern
                elif key in ["files/"]:
                    file_type_details = self.identify.fileinfo(destination_file_path, generate_hashes=False)
                    if file_type_details["type"] == "unknown":
                        self.log.debug(
                            f"We are not extracting {destination_file_path} for task {task_id} "
                            "because we suspect it is garbage."
                        )
                        continue
                    # If the initial file is an HTML file and there is the possibility that Internet Explorer could
                    # have run, we should check if any of the extracted files are RecoveryStore files
                    elif (
                        file_type_details["type"] == "document/office/recoverystore"
                        and self.request.file_type == "code/html"
                    ):
                        self.log.debug(
                            f"We are not extracting {destination_file_path} for task {task_id} "
                            "because we suspect it is garbage generated by Internet Explorer."
                        )
                        continue

                    elif file_type_details["type"] == "text/plain":
                        self.log.debug(
                            f"We are not extracting {destination_file_path} for task {task_id} "
                            "because it will most likely not provide further benefit to analysis. "
                            "Adding as supplementary."
                        )
                        to_be_extracted = False

                if not file_name:
                    file_name = f"{task_id}_{file_name_map.get(f, f)}"

                if key in ["shots"]:
                    to_be_extracted = False
                    # AL generates thumbnails already
                    if "_small" not in f:
                        try:
                            image_section_body.add_image(destination_file_path, file_name, value)
                        except OSError as e:
                            self.log.debug(f"Unable to add image due to {e}")
                    continue

                artifact = {
                    "name": file_name,
                    "path": destination_file_path,
                    "description": value,
                    "to_be_extracted": to_be_extracted,
                }
                self.artifact_list.append(artifact)
                self.log.debug(
                    f"Adding {'extracted' if to_be_extracted else 'supplementary'} file for task {task_id}: {file_name}"
                )

        if image_section_body.body:
            image_section.add_section_part(image_section_body)
            parent_section.add_subsection(image_section)

    def _extract_hollowshunter(
        self,
        zip_obj: ZipFile,
        task_id: int,
        main_process_tuples: List[Tuple[int, str]],
        ontres: OntologyResults,
        custom_tree_id_safelist: List[str],
    ) -> None:
        """
        This method extracts HollowsHunter dumps from the tarball
        :param zip_obj: The tarball object, containing the analysis artifacts for the task
        :param task_id: An integer representing the CAPE Task ID
        :param main_process_tuple: A list of tuples representing both the PID of
        the initial process and the process name
        :param ontres: The sandbox ontology class object
        :param custom_tree_id_safelist: A list of hashes used for safelisting process tree IDs
        :return: None
        """
        task_dir = os.path.join(self.working_directory, f"{task_id}")
        report_pattern = compile(HOLLOWSHUNTER_REPORT_REGEX)
        dump_pattern = compile(HOLLOWSHUNTER_DUMP_REGEX)
        report_list = list(filter(report_pattern.match, zip_obj.namelist()))
        dump_list = list(filter(dump_pattern.match, zip_obj.namelist()))

        hh_tuples = [
            (report_list, "HollowsHunter report (json)", False),
            (dump_list, "Memory Dump", True),
        ]
        for hh_tuple in hh_tuples:
            paths, desc, to_be_extracted = hh_tuple
            for path in paths:
                # CAPE injects the initial process with the monitor in a way that causes HollowsHunter to always
                # dump the initial process. Therefore we want to avoid extracting this dump.
                if ".exe" in path:
                    hit = False
                    for main_process_tuple in main_process_tuples:
                        pid, image = main_process_tuple
                        if f"hh_process_{pid}_" in path and image in path:
                            hit = True
                            break

                    if hit:
                        continue

                # HollowsHunter can sometimes pick up memory dumps from processes that have been safelisted,
                # in which case we do not want them extracted
                if not any(
                    f"hh_process_{proc['pid']}_" in path
                    for proc in ontres.get_process_tree(safelist=custom_tree_id_safelist)
                    if proc.get("pid")
                ):
                    self.log.debug(
                        f"'{path}' is not associated with a non-safelisted process, "
                        "therefore we are not going to upload it."
                    )
                    continue

                full_path = os.path.join(task_dir, path)
                file_name = f"{task_id}_{path}"
                zip_obj.extract(path, path=task_dir)
                # Confirm that file is indeed a PE
                if ".dll" in path or ".exe" in path:
                    if os.path.exists(full_path):
                        with open(full_path, "rb") as f:
                            file_contents = f.read(256)
                        if not any(PE_indicator in file_contents for PE_indicator in PE_INDICATORS):
                            self.log.debug(f"{path} is not a valid PE. Will not upload.")
                            os.remove(full_path)
                            continue
                artifact = {
                    "name": file_name,
                    "path": full_path,
                    "description": desc,
                    "to_be_extracted": to_be_extracted,
                }
                self.artifact_list.append(artifact)
                self.log.debug(f"Adding HollowsHunter file {file_name} for task {task_id}")

    def _extract_commands(self) -> None:
        if os.path.exists(PS1_COMMANDS_PATH) and os.path.getsize(PS1_COMMANDS_PATH):
            self.artifact_list.append(
                {
                    "name": "commands.ps1",
                    "path": PS1_COMMANDS_PATH,
                    "description": "Extract PowerShell commands",
                    "to_be_extracted": True,
                }
            )

        if os.path.exists(BAT_COMMANDS_PATH) and os.path.getsize(BAT_COMMANDS_PATH):
            self.artifact_list.append(
                {
                    "name": "commands.bat",
                    "path": BAT_COMMANDS_PATH,
                    "description": "Extract Batch commands",
                    "to_be_extracted": True,
                }
            )

    def _extract_buffers(self) -> None:
        if os.path.exists(BUFFER_PATH):
            for entry in os.scandir(BUFFER_PATH):
                if entry.is_file():
                    self.artifact_list.append(
                        {
                            "name": entry.name,
                            "path": entry.path,
                            "description": "PEs extracted from Windows API buffers",
                            "to_be_extracted": True,
                        }
                    )

    def _safely_get_param(self, param: str) -> Optional[Any]:
        """
        This method provides a safe way to grab a parameter that may or may not exist in the service configuration
        :param param: The name of the parameter
        :return: The value of the parameter, if it exists
        """
        param_value: Optional[Any] = None
        try:
            param_value = self.request.get_param(param)
        except Exception:
            pass
        return param_value

    @staticmethod
    def _determine_relevant_images(
        file_type: str,
        possible_images: List[str],
        auto_architecture: Dict[str, Dict[str, List]],
        all_relevant: bool = False,
    ) -> List[str]:
        """
        This method determines the relevant images that a file should be sent to based on its type
        :param file_type: The type of file to be submitted
        :param possible_images: A list of images available
        :param auto_architecture: A dictionary indicating an override to relevant images selected
        :param all_relevant: A boolean representing if we want all relevant images
        :return: A list of images that the file should be sent to
        """
        if auto_architecture == {}:
            auto_architecture = {
                WINDOWS_IMAGE_PREFIX: {x64_IMAGE_SUFFIX: [], x86_IMAGE_SUFFIX: []},
                LINUX_IMAGE_PREFIX: {x64_IMAGE_SUFFIX: [], x86_IMAGE_SUFFIX: []},
            }
        if file_type in LINUX_x64_FILES:
            platform = LINUX_IMAGE_PREFIX
            arch = x64_IMAGE_SUFFIX
        elif file_type in LINUX_x86_FILES:
            platform = LINUX_IMAGE_PREFIX
            arch = x86_IMAGE_SUFFIX
        elif file_type in WINDOWS_x86_FILES:
            platform = WINDOWS_IMAGE_PREFIX
            arch = x86_IMAGE_SUFFIX
        else:
            # If any other file is submitted than what is listed below, then send it to a 64-bit Windows image
            platform = WINDOWS_IMAGE_PREFIX
            arch = x64_IMAGE_SUFFIX

        if not all_relevant and len(auto_architecture[platform][arch]) > 0:
            images_to_send_file_to = [image for image in auto_architecture[platform][arch] if image in possible_images]
        else:
            images_to_send_file_to = [
                image for image in possible_images if all(item in image for item in [platform, arch])
            ]
        return images_to_send_file_to

    def _handle_specific_machine(self, kwargs: Dict[str, Any]) -> Tuple[bool, bool]:
        """
        This method handles if a specific machine was requested
        :param kwargs: The keyword arguments that will be sent to CAPE when submitting the file, detailing specifics
        about the run
        :return: A tuple containing if a machine was requested, and if that machine exists
        """
        machine_requested = False
        machine_exists = False

        specific_machine = self._safely_get_param("specific_machine")
        if specific_machine:
            machine_names: List[str] = []
            if len(self.hosts) > 1:
                try:
                    host_ip, specific_machine = specific_machine.split(":")
                except ValueError:
                    self.log.error(
                        "If more than one host is specified in the service_manifest.yml, "
                        "then the specific_machine value must match the format '<host-ip>:<machine-name>'"
                    )
                    raise
                for host in self.hosts:
                    if host_ip == host["ip"]:
                        machine_names = [machine["name"] for machine in host["machines"]]
                        break
            else:
                if ":" in specific_machine:
                    _, specific_machine = specific_machine.split(":")
                machine_names = [machine["name"] for machine in self.hosts[0]["machines"]]
            machine_requested = True
            if any(specific_machine == machine_name for machine_name in machine_names):
                machine_exists = True
                kwargs["machine"] = specific_machine
            elif self.retry_on_no_machine:
                self.log.warning(
                    f"The requested machine '{specific_machine}' is currently unavailable. Sleep and retry!"
                )
                sleep(self.timeout)
                raise RecoverableError("Retrying since the specific machine was missing...")
            else:
                self.log.error(f"The requested machine '{specific_machine}' is currently unavailable.")
                no_machine_sec = ResultTextSection("Requested Machine Does Not Exist")
                no_machine_sec.add_line(f"The requested machine '{specific_machine}' is currently unavailable.")
                no_machine_sec.add_line("General Information:")
                no_machine_sec.add_line(
                    f"At the moment, the current machine options for this CAPE deployment include {machine_names}."
                )
                self.file_res.add_section(no_machine_sec)
        return machine_requested, machine_exists

    def _handle_specific_platform(self, kwargs: Dict[str, Any]) -> Tuple[bool, Dict[str, List[str]]]:
        """
        This method handles if a specific platform was requested
        :param kwargs: The keyword arguments that will be sent to CAPE when submitting the file, detailing specifics
        about the run
        :return: A tuple containing if a platform was requested, and where that platform exists
        """
        platform_requested = False
        hosts_with_platform: Dict[str, List[str]] = {}
        machine_platform_set = set()
        specific_platform = self._safely_get_param("platform")
        hosts_with_platform[specific_platform] = []
        if specific_platform == NO_PLATFORM:
            return platform_requested, {}
        else:
            platform_requested = True

        # Check every machine on every host
        for host in self.hosts:
            machine_platforms = set([machine["platform"] for machine in host["machines"]])
            machine_platform_set = machine_platform_set.union(machine_platforms)
            if specific_platform in machine_platforms:
                hosts_with_platform[specific_platform].append(host["ip"])
                continue
        kwargs["platform"] = specific_platform

        if platform_requested and not hosts_with_platform[specific_platform]:
            if self.retry_on_no_machine:
                self.log.warning(
                    f"The requested platform '{specific_platform}' is currently unavailable. Sleep and retry!"
                )
                sleep(self.timeout)
                raise RecoverableError("Retrying since the specific platform was missing...")
            else:
                self.log.error(f"The requested platform '{specific_platform}' is currently unavailable.")
                no_platform_sec = ResultSection(title_text="Requested Platform Does Not Exist")
                no_platform_sec.add_line(f"The requested platform '{specific_platform}' is currently unavailable.")
                no_platform_sec.add_line("General Information:")
                no_platform_sec.add_line(
                    "At the moment, the current platform options for "
                    f"this CAPE deployment include {sorted(machine_platform_set)}."
                )
                self.file_res.add_section(no_platform_sec)
        else:
            kwargs["platform"] = specific_platform
        return platform_requested, hosts_with_platform

    def _handle_specific_image(self) -> Tuple[bool, Dict[str, List[str]]]:
        """
        This method handles if a specific image was requested
        :return: A tuple containing if a specific image was requested, and a map of images with hosts that contain
        that image
        """
        image_requested = False
        # This will follow the format {"<image-tag>": ["<host-ip>"]}
        relevant_images: Dict[str, List[str]] = {}

        specific_image = self._safely_get_param("specific_image")
        if specific_image:
            image_requested = True
            if specific_image in [RELEVANT_IMAGE_TAG, ALL_RELEVANT_IMAGES_TAG]:
                all_relevant = specific_image == ALL_RELEVANT_IMAGES_TAG
                relevant_images_list = self._determine_relevant_images(
                    self.request.file_type,
                    self.allowed_images,
                    self.config.get("auto_architecture", {}),
                    all_relevant,
                )
                for relevant_image in relevant_images_list:
                    self._set_hosts_that_contain_image(relevant_image, relevant_images)
            elif specific_image == ALL_IMAGES_TAG:
                for image in self.allowed_images:
                    self._set_hosts_that_contain_image(image, relevant_images)
            else:
                self._set_hosts_that_contain_image(specific_image, relevant_images)
            if not relevant_images:
                msg = (
                    specific_image
                    if specific_image not in [RELEVANT_IMAGE_TAG, ALL_RELEVANT_IMAGES_TAG]
                    else f"{specific_image} ({relevant_images_list})"
                )
                if self.retry_on_no_machine:
                    self.log.warning(f"The requested image '{msg}' is currently unavailable. Sleep and retry!")
                    sleep(self.timeout)
                    raise RecoverableError("Retrying since the specific image was missing...")
                else:
                    self.log.error(f"The requested image '{msg}' is currently unavailable.")
                    all_machines = [machine for host in self.hosts for machine in host["machines"]]
                    available_images = self._get_available_images(all_machines, self.allowed_images)
                    no_image_sec = ResultSection("Requested Image Does Not Exist")
                    no_image_sec.add_line(f"The requested image '{msg}' is currently unavailable.")
                    no_image_sec.add_line("General Information:")
                    no_image_sec.add_line(
                        f"At the moment, the current image options for this CAPE deployment include {available_images}."
                    )
                    self.file_res.add_section(no_image_sec)
        return image_requested, relevant_images

    def _determine_host_to_use(self, hosts: List[Dict[str, Any]]) -> Dict[str, Any]:
        """
        This method determines which host to send a file to, based on randomness and the length of the host's pending
        task queue
        :param hosts: The hosts that the file could be sent to
        :return: The host that the file will be sent to
        """
        # This method will be used to determine the host to use for a submission
        # Key aspect that we are using to make a decision is the # of pending tasks, aka the queue size
        host_details: List[Dict[str, Any], int] = []
        min_queue_size = maxsize

        success = False
        while not success:
            # Cycle through each host
            for host in hosts:
                host_status_url = f"http://{host['ip']}:{host['port']}/{APIv2_BASE_ENDPOINT}/{CAPE_API_QUERY_HOST}"
                try:
                    resp = self.session.get(host_status_url, headers=host["auth_header"], timeout=self.timeout)
                except requests.exceptions.Timeout:
                    self.log.error(
                        "The cape-web.service is most likely down. "
                        f"Indicator: '{host_status_url} timed out after {self.timeout}s "
                        "trying to query the host.'"
                    )
                    if len(hosts) == 1:
                        sleep(5)
                    continue
                except requests.ConnectionError as e:
                    if self.is_connection_error_worth_logging(repr(e)):
                        self.log.error(
                            "The cape-web.service is most likely down. "
                            f"Indicator: '{host_status_url} failed to query the host due to {e}.'"
                        )
                    if len(hosts) == 1:
                        sleep(5)
                    continue
                if resp.status_code != 200:
                    self.log.error(
                        "The cape-web.service is most likely down. "
                        f"Indicator: '{host_status_url} failed with status code {resp.status_code} "
                        "trying to query the host.'"
                    )
                    if len(hosts) == 1:
                        sleep(5)
                    continue
                else:
                    resp_json = resp.json()
                    if "error" in resp_json and resp_json["error"]:
                        self.log.error(
                            f"Failed to query the host for {host_status_url} due " f"to '{resp_json['error_value']}'."
                        )
                        raise InvalidCapeRequest(
                            "There is most likely an issue with how the service is configured to interact with CAPE's REST API. Check the service logs for more details."
                        )
                    elif "data" in resp_json and resp_json["data"]:
                        queue_size = resp_json["data"]["tasks"]["pending"]
                        host_details.append({"host": host, "queue_size": queue_size})
                        if queue_size < min_queue_size:
                            min_queue_size = queue_size
                        success = True
                    else:
                        self.log.error(
                            "The cape-web.service is most likely down. "
                            f"Indicator: '{host_status_url} failed with status code {resp.status_code} "
                            f"trying to query the host. Data returned was: {resp_json}'"
                        )
                        if len(hosts) == 1:
                            sleep(5)
                        continue

        # If the minimum queue size is shared by multiple hosts, choose a random one.
        min_queue_hosts = [
            host_detail["host"] for host_detail in host_details if host_detail["queue_size"] == min_queue_size
        ]
        if len(min_queue_hosts) > 0:
            return choice(min_queue_hosts)
        else:
            raise CapeVMBusyException(f"No host available for submission between {[host['ip'] for host in hosts]}")

    def _is_invalid_analysis_timeout(self, parent_section: ResultSection, reboot: bool = False) -> bool:
        """
        This method determines if the requested analysis timeout is valid
        :param parent_section: The overarching result section detailing what image this task is being sent to
        :param reboot: A boolean representing if we want to reboot the sample post initial analysis
        :return: A boolean representing if the analysis timeout is invalid
        """
        requested_timeout = int(self.request.get_param("analysis_timeout_in_seconds"))
        # If we are considering rebooting, we want to ensure that the service won't time out before we're done. The
        # assumption here is that the reboot will take approximately the same time as the initial submission
        if reboot:
            requested_timeout *= 2
        service_timeout = int(self.service_attributes["timeout"])
        if requested_timeout > service_timeout + 60:
            invalid_timeout_res_sec = ResultTextSection("Invalid Analysis Timeout Requested")
            invalid_timeout_res_sec.add_line(
                f"The analysis timeout requested was {requested_timeout}, which exceeds the time that Assemblyline "
                f"will run the service ({service_timeout}). Choose an analysis timeout value < {service_timeout} and "
                f"submit the file again. Note that the requested analysis timeout must give the processing some time "
                f"to finish before the service timeout. In other words: analysis timeout + processing timeout < {service_timeout}."
            )
            parent_section.add_subsection(invalid_timeout_res_sec)
            return True
        return False

    def _get_subsection_heuristic_map(self, subsections: List[ResultSection], section_heur_map: Dict[str, int]) -> None:
        """
        This method uses recursion to eliminate duplicate heuristics
        :param subsections: The subsections which we will iterate through, searching for heuristics
        :param section_heur_map: The heuristic map which is used for heuristic deduplication
        :return: None
        """
        for subsection in subsections:
            if subsection.heuristic:
                if subsection.title_text in section_heur_map:
                    # If more than one subsection exists with the same title text, then there should be no heuristic
                    # associated with the second subsection, as this will artificially inflate the overall score
                    subsection.set_heuristic(None)
                else:
                    section_heur_map[subsection.title_text] = subsection.heuristic.heur_id
            if subsection.subsections:
                self._get_subsection_heuristic_map(subsection.subsections, section_heur_map)

    def _determine_if_reboot_required(self, parent_section) -> bool:
        """
        This method determines if we should create a reboot task for the original task
        :param parent_section: The overarching result section detailing what image this task is being sent to
        :return: A boolean indicating if we should create a reboot task
        """
        # If the user has requested a reboot analysis, then make it happen
        reboot = self._safely_get_param("reboot")
        if reboot:
            return True

        # If a sample has raised a signature that would indicate that it will behave differently upon reboot,
        # then make it happen
        for subsection in parent_section.subsections:
            if subsection.title_text == SIGNATURES_SECTION_TITLE:
                for subsubsection in subsection.subsections:
                    if any(item in subsubsection.title_text for item in ["persistence_autorun", "creates_service"]):
                        return True
        return False

    @staticmethod
    def _cleanup_leftovers() -> None:
        """
        This method cleans up any leftover files that were written to the /tmp dir by previous runs
        :return: None
        """
        temp_dir = "/tmp"
        for file in os.listdir(temp_dir):
            file_path = os.path.join(temp_dir, file)
            if any(
                leftover_file_name in file_path
                for leftover_file_name in ["_console_output", "_injected_memory_", "commands.ps1", "commands.bat"]
            ):
                os.remove(file_path)
        if os.path.exists(BUFFER_PATH):
            shutil.rmtree(BUFFER_PATH)

    def _get_machine_by_name(self, machine_name) -> Optional[Dict[str, Any]]:
        """
        This method grabs the machine info (if it exists) of a machine that matches the requested name
        :param machine_name: The name of the machine that we want the information for
        :return: The information about the requested machine
        """
        machine_name_exists = False
        machine: Optional[Dict[str, Any]] = None
        machines = [machine for host in self.hosts for machine in host["machines"]]
        for machine in machines:
            if machine["name"] == machine_name:
                machine_name_exists = True
                break
        if machine_name_exists:
            return machine
        else:
            self.log.info(f"Machine {machine_name} does not exist in {machines}.")
            return None

    def is_connection_error_worth_logging(self, error: str) -> bool:
        """
        This method checks if an error is worth logging
        :param error: The string representation of the error
        :return: The boolean flag indicating that the error is worth logging
        """
        if self.uwsgi_with_recycle:
            return not any(e in error for e in CONNECTION_ERRORS)
        else:
            return True

    def _handle_machine_submission(
        self,
        image_requested,
        relevant_images_keys,
        relevant_images,
        platform_requested,
        hosts_with_platform,
        kwargs,
        file_ext,
        ontres,
        custom_tree_id_safelist,
    ):
        # If an image has been requested, and there is more than 1 image to send the file to, then use threads
        if image_requested and len(relevant_images_keys) > 1:
            submission_threads: List[SubmissionThread] = []
            for relevant_image, host_list in relevant_images.items():
                hosts = [host for host in self.hosts if host["ip"] in host_list]
                submission_specific_kwargs = kwargs.copy()
                parent_section = ResultSection(f"Analysis Environment Target: {relevant_image}")
                self.file_res.add_section(parent_section)

                submission_specific_kwargs["tags"] = relevant_image
                thr = SubmissionThread(
                    target=self._general_flow,
                    args=(
                        submission_specific_kwargs,
                        file_ext,
                        parent_section,
                        hosts,
                        ontres,
                        custom_tree_id_safelist,
                    ),
                )
                submission_threads.append(thr)
                thr.start()

            for thread in submission_threads:
                thread.join()
        elif image_requested and len(relevant_images_keys) == 1:
            parent_section = ResultSection(f"Analysis Environment Target: {relevant_images_keys[0]}")
            self.file_res.add_section(parent_section)

            kwargs["tags"] = relevant_images_keys[0]
            hosts = [host for host in self.hosts if host["ip"] in relevant_images[relevant_images_keys[0]]]
            self._general_flow(kwargs, file_ext, parent_section, hosts, ontres, custom_tree_id_safelist)
        elif platform_requested and len(hosts_with_platform[next(iter(hosts_with_platform))]) > 0:
            parent_section = ResultSection(f"Analysis Environment Target: {next(iter(hosts_with_platform))}")
            self.file_res.add_section(parent_section)

            hosts = [host for host in self.hosts if host["ip"] in hosts_with_platform[next(iter(hosts_with_platform))]]
            self._general_flow(kwargs, file_ext, parent_section, hosts, ontres, custom_tree_id_safelist)
        else:
            if kwargs.get("machine"):
                specific_machine = self._safely_get_param("specific_machine")
                if ":" in specific_machine:
                    host_ip, _ = specific_machine.split(":")
                    hosts = [host for host in self.hosts if host["ip"] == host_ip]
                else:
                    hosts = self.hosts
                parent_section = ResultSection(f"Analysis Environment Target: {kwargs['machine']}")
            else:
                parent_section = ResultSection("Analysis Environment Target: First Machine Available")
                hosts = self.hosts
            self.file_res.add_section(parent_section)

            self._general_flow(kwargs, file_ext, parent_section, hosts, ontres, custom_tree_id_safelist)


def generate_random_words(num_words: int) -> str:
    """
    This method generates a bunch of random words
    :param num_words: The number of random words to be generated
    :return: A bunch of random words
    """
    alpha_nums = [chr(x + 65) for x in range(26)] + [chr(x + 97) for x in range(26)] + [str(x) for x in range(10)]
    return " ".join(["".join([choice(alpha_nums) for _ in range(int(random() * 10) + 2)]) for _ in range(num_words)])


def tasks_are_similar(task_to_be_submitted: CapeTask, tasks_that_have_been_submitted: List[Dict[str, Any]]) -> bool:
    """
    This method looks for "cache hits" for tasks, based on their submission parameters
    :param task_to_be_submitted: The task to be submitted
    :param tasks_that_have_been_submitted: A list of tasks that have already been submitted
    :return: A boolean representing if this task to be submitted is similar enough to another task that has been
    submitted to represent a "cache hit"
    """
    for task_that_has_been_submitted in tasks_that_have_been_submitted:
        if task_that_has_been_submitted["status"] == ANALYSIS_FAILED:
            continue
        same_file_name = task_that_has_been_submitted["target"] == task_to_be_submitted.file
        same_timeout = task_that_has_been_submitted["timeout"] == task_to_be_submitted["timeout"]
        same_custom = task_that_has_been_submitted["custom"] == task_to_be_submitted.get("custom", "")
        same_package = task_that_has_been_submitted["package"] == task_to_be_submitted.get("package", "")
        same_route = task_that_has_been_submitted["route"] == task_to_be_submitted.get("route", "")
        same_options = task_that_has_been_submitted["options"] == task_to_be_submitted.get("options", "")
        same_memory = task_that_has_been_submitted["memory"] == task_to_be_submitted.get("memory", False)
        # TODO: This value is somehow set to True when we want it to be false
        same_enforce_timeout = task_that_has_been_submitted["enforce_timeout"] == task_to_be_submitted.get(
            "enforce_timeout", False
        )
        # The recommended architecture tag is automatically added based on file type
        # https://github.com/kevoreilly/CAPEv2/blob/master/lib/cuckoo/core/database.py#L1297:L1314
        same_tags = [
            tag for tag in task_that_has_been_submitted["tags"] if tag not in [x64_IMAGE_SUFFIX, x86_IMAGE_SUFFIX]
        ] == [task_to_be_submitted.get("tags", "")]
        same_clock = task_to_be_submitted["clock"] == task_that_has_been_submitted["clock"]
        if (
            same_file_name
            and same_timeout
            and same_custom
            and same_package
            and same_route
            and same_options
            and same_memory
            and same_enforce_timeout
            and same_tags
            and same_clock
        ):
            return True
    return False<|MERGE_RESOLUTION|>--- conflicted
+++ resolved
@@ -401,14 +401,13 @@
         # Generate root directory for yara rules.
         if self.rules_directory is None:
             return
-<<<<<<< HEAD
         
-=======
->>>>>>> dd3b76aa
         yara_root = os.path.join(self.rules_directory, "cape")
         errors = {}
 
         if not os.path.exists(yara_root):
+            self.yara_sigs = None
+            self.yara_errors = {}
             return
 
         # Need to define each external variable that will be used in the future. Otherwise Yara will complain.
