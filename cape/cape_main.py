--- conflicted
+++ resolved
@@ -403,14 +403,8 @@
         errors = {}
 
         if not os.path.exists(yara_root):
-<<<<<<< HEAD
             return
-=======
-            self.yara_sigs = None
-            self.yara_errors = {}
-            return
-
->>>>>>> ce5127ae
+
         # Need to define each external variable that will be used in the future. Otherwise Yara will complain.
         externals = {"filename": ""}
         externals.update(YARA_EXTERNALS)
