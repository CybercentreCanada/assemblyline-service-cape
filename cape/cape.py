import os
import shutil
from email.header import decode_header
from json import JSONDecodeError, dumps, loads
from math import ceil, floor
from random import choice, random
from re import compile, match
from sys import maxsize, setrecursionlimit
from tempfile import SpooledTemporaryFile
from threading import Thread
from time import sleep, time
from typing import Any, Dict, List, Optional, Set, Tuple
from zipfile import ZipFile

import requests
from assemblyline.common.exceptions import NonRecoverableError, RecoverableError
from assemblyline.common.forge import get_identify, get_classification
from assemblyline.common.identify_defaults import magic_patterns, trusted_mimes, type_to_extension
from assemblyline.common.isotime import epoch_to_local
from assemblyline.common.str_utils import safe_str
from assemblyline_service_utilities.common.dynamic_service_helper import OntologyResults, attach_dynamic_ontology
from assemblyline_service_utilities.common.tag_helper import add_tag
from assemblyline_v4_service.common.api import ServiceAPIError
from assemblyline_v4_service.common.base import ServiceBase
from assemblyline_v4_service.common.request import ServiceRequest
from assemblyline_v4_service.common.result import (
    ImageSectionBody,
    Result,
    ResultKeyValueSection,
    ResultMultiSection,
    ResultSection,
    ResultTextSection,
    TextSectionBody,
)
from assemblyline_v4_service.common.task import PARENT_RELATION
from cape.cape_result import (
    ANALYSIS_ERRORS,
    BAT_COMMANDS_PATH,
    BUFFER_PATH,
    GUEST_CANNOT_REACH_HOST,
    INETSIM,
    LINUX_IMAGE_PREFIX,
    MACHINE_NAME_REGEX,
    PE_INDICATORS,
    PS1_COMMANDS_PATH,
    SIGNATURES_SECTION_TITLE,
    SUPPORTED_EXTENSIONS,
    WINDOWS_IMAGE_PREFIX,
    OFFLINE_IMAGE_PREFIX,
    ONLINE_IMAGE_PREFIX,
    convert_processtree_id_to_tree_id,
    generate_al_result,
    x64_IMAGE_SUFFIX,
    x86_IMAGE_SUFFIX,
)
from cape.safe_process_tree_leaf_hashes import SAFE_PROCESS_TREE_LEAF_HASHES
from cape.yara_modules import *
from pefile import PE, PEFormatError
from retrying import RetryError, retry
from SetSimilaritySearch import SearchIndex

APIv2_BASE_ENDPOINT = "apiv2"

HOLLOWSHUNTER_REPORT_REGEX = r"hollowshunter\/hh_process_[0-9]{3,}_(dump|scan)_report\.json$"
HOLLOWSHUNTER_DUMP_REGEX = r"hollowshunter\/hh_process_[0-9]{3,}_[a-zA-Z0-9]*(\.*[a-zA-Z0-9]+)+\.(exe|shc|dll)$"
INJECTED_EXE_REGEX = r"^\/tmp\/%s_injected_memory_[0-9]{1,2}\.exe$"

CAPE_API_SUBMIT = "tasks/create/file/"
CAPE_API_QUERY_TASK = "tasks/view/%s/"
CAPE_API_DELETE_TASK = "tasks/delete/%s/"
CAPE_API_QUERY_REPORT = "tasks/get/report/%s/"
CAPE_API_QUERY_MACHINES = "machines/list/"
CAPE_API_QUERY_HOST = "cuckoo/status/"
CAPE_API_REBOOT_TASK = "tasks/reboot/%s/"
CAPE_API_SHA256_SEARCH = "tasks/search/sha256/%s/"

CAPE_POLL_DELAY = 5
GUEST_VM_START_TIMEOUT = 360  # Give the VM at least 6 minutes to start up
REPORT_GENERATION_TIMEOUT = 420  # Give the analysis at least 7 minutes to generate the report
ANALYSIS_TIMEOUT = 150
DEFAULT_REST_TIMEOUT = 120
DEFAULT_CONNECTION_TIMEOUT = 120
DEFAULT_CONNECTION_ATTEMPTS = 3
DEFAULT_UPDATE_PERIOD = 24

RELEVANT_IMAGE_TAG = "auto"
ALL_IMAGES_TAG = "all"
ALL_RELEVANT_IMAGES_TAG = "auto_all"
NO_PLATFORM = "none"
WINDOWS_PLATFORM = "windows"
LINUX_PLATFORM = "linux"


# TODO: RECOGNIZED_TYPES does not exist anymore and there a no static ways we can generate this because it can be
#       modified on the fly by administrators. I will fake a RECOGNIZED_TYPES variable but this code should be removed
#       and the checks to determine the architecture should be self contained in the _determine_relevant_images function
RECOGNIZED_TYPES = set(trusted_mimes.values())
RECOGNIZED_TYPES = RECOGNIZED_TYPES.union(set([x["al_type"] for x in magic_patterns]))

LINUX_x86_FILES = [file_type for file_type in RECOGNIZED_TYPES if all(val in file_type for val in ["linux", "32"])]
LINUX_x64_FILES = [file_type for file_type in RECOGNIZED_TYPES if all(val in file_type for val in ["linux", "64"])]
WINDOWS_x86_FILES = [file_type for file_type in RECOGNIZED_TYPES if all(val in file_type for val in ["windows", "32"])]

ILLEGAL_FILENAME_CHARS = set('<>:"/\\|?*')

# Enumeration for statuses
TASK_MISSING = "missing"
TASK_STOPPED = "stopped"
INVALID_JSON = "invalid_json_report"
REPORT_TOO_BIG = "report_too_big"
SERVICE_CONTAINER_DISCONNECTED = "service_container_disconnected"
MISSING_REPORT = "missing_report"
TASK_STARTED = "started"
TASK_STARTING = "starting"
TASK_COMPLETED = "completed"
TASK_REPORTED = "reported"
ANALYSIS_FAILED = "failed_analysis"
PROCESSING_FAILED = "failed_processing"

MACHINE_INFORMATION_SECTION_TITLE = "Machine Information"

DEFAULT_TOKEN_KEY = "Token"

CONNECTION_ERRORS = ["RemoteDisconnected", "ConnectionResetError"]
INTERNET = "internet"

# Ontology Result Constants
SANDBOX_NAME = "CAPE Sandbox"
SERVICE_NAME = "CAPE"
have_raised_error = False

class MissingCapeReportException(Exception):
    """Exception class for missing reports"""

    pass


class CapeProcessingException(Exception):
    """Exception class for processing errors"""

    pass


class CapeVMBusyException(Exception):
    """Exception class for busy VMs"""

    pass


class InvalidCapeRequest(Exception):
    """Exception class for when every CAPE host's REST API returns a 200 status code with errors"""

    pass


def _exclude_invalid_req_ex(ex) -> bool:
    """Use this with some of the @retry decorators to only retry if the exception
    ISN'T a InvalidCapeRequest"""
    return not isinstance(ex, InvalidCapeRequest)


def _retry_on_none(result) -> bool:
    return result is None


"""
    The following parameters are available for customization before sending a task to the CAPE server:

    * ``file`` *(required)* - sample file (multipart encoded file content)
    * ``package`` *(optional)* - analysis package to be used for the analysis
    * ``timeout`` *(optional)* *(int)* - analysis timeout (in seconds)
    * ``options`` *(optional)* - options to pass to the analysis package
    * ``custom`` *(optional)* - custom string to pass over the analysis and the processing/reporting modules
    * ``memory`` *(optional)* - enable the creation of a full memory dump of the analysis machine
    * ``enforce_timeout`` *(optional)* - enable to enforce the execution for the full timeout value
"""


class CapeTask(dict):
    def __init__(self, sample: str, host_details: Dict[str, Any], **kwargs) -> None:
        super(CapeTask, self).__init__()
        self.file = sample
        self.update(kwargs)
        self.id: Optional[int] = None
        self.report: Optional[Dict[str, Dict]] = None
        self.errors: List[str] = []
        self.auth_header = host_details["auth_header"]
        self.base_url = f"http://{host_details['ip']}:{host_details['port']}/{APIv2_BASE_ENDPOINT}"
        self.submit_url = f"{self.base_url}/{CAPE_API_SUBMIT}"
        self.query_task_url = f"{self.base_url}/{CAPE_API_QUERY_TASK}"
        self.delete_task_url = f"{self.base_url}/{CAPE_API_DELETE_TASK}"
        self.query_report_url = f"{self.base_url}/{CAPE_API_QUERY_REPORT}"
        self.reboot_task_url = f"{self.base_url}/{CAPE_API_REBOOT_TASK}"
        self.sha256_search_url = f"{self.base_url}/{CAPE_API_SHA256_SEARCH}"


class SubmissionThread(Thread):
    # Code sourced from https://stackoverflow.com/questions/2829329/
    # catch-a-threads-exception-in-the-caller-thread-in-python/31614591
    def run(self) -> None:
        self.exc: Optional[BaseException] = None
        try:
            self.ret = self._target(*self._args, **self._kwargs)
        except BaseException as e:
            self.exc = e

    def join(self, **kwargs) -> None:
        super(SubmissionThread, self).join()
        if self.exc:
            raise self.exc
        return self.ret


# noinspection PyBroadException
# noinspection PyGlobalUndefined
class CAPE(ServiceBase):
    def __init__(self, config: Optional[Dict] = None) -> None:
        super(CAPE, self).__init__(config)
        self.file_name: Optional[str] = None
        self.file_res: Optional[Result] = None
        self.request: Optional[ServiceRequest] = None
        self.session: Optional[requests.sessions.Session] = None
        self.connection_timeout_in_seconds: Optional[int] = None
        self.timeout: Optional[int] = None
        self.connection_attempts: Optional[int] = None
        self.allowed_images: List[str] = []
        self.artifact_list: Optional[List[Dict[str, str]]] = None
        self.hosts: List[Dict[str, Any]] = []
        self.routing = ""
        self.safelist: Dict[str, Dict[str, List[str]]] = {}
        self.identify = get_identify(use_cache=os.environ.get("PRIVILEGED", "false").lower() == "true")
        self.retry_on_no_machine = False
        self.uwsgi_with_recycle = False
        self.classification = get_classification()

        # Properies pertaining to using YARA rules with CAPE
        self.yara_sigs = None
        self.yara_errors = {}

    def start(self) -> None:
        self.log.debug("CAPE service started...")
        token_key = self.config.get("token_key", DEFAULT_TOKEN_KEY)
        for host in self.config["remote_host_details"]["hosts"]:
            host["auth_header"] = {"Authorization": f"{token_key} {host['token']}"}
        self.hosts = self.config["remote_host_details"]["hosts"][:]
        self.connection_timeout_in_seconds = self.config.get(
            "connection_timeout_in_seconds", DEFAULT_CONNECTION_TIMEOUT
        )
        self.timeout = self.config.get("rest_timeout_in_seconds", DEFAULT_REST_TIMEOUT)
        self.connection_attempts = self.config.get("connection_attempts", DEFAULT_CONNECTION_ATTEMPTS)
        self.allowed_images = self.config.get("allowed_images", [])
        self.retry_on_no_machine = self.config.get("retry_on_no_machine", False)
        self.uwsgi_with_recycle = self.config.get("uwsgi_with_recycle", False)
        self.use_process_tree_inspection = self.config.get("use_process_tree_inspection", False)

        try:
            self.safelist = self.get_api_interface().get_safelist()
        except ServiceAPIError as e:
            self.log.warning(f"Couldn't retrieve safelist from service: {e}. Continuing without it..")

    # noinspection PyTypeChecker
    def execute(self, request: ServiceRequest) -> None:
        self.request = request

        update_period = self.config.get("update_period", DEFAULT_UPDATE_PERIOD) * 60 * 60
        current_epoch_time = int(time())
        floor_of_epoch_multiples = floor(current_epoch_time / update_period)
        lower_range = floor_of_epoch_multiples * update_period
        upper_range = lower_range + update_period
        request.set_service_context(f"Nest Update Range: {epoch_to_local(lower_range)} - {epoch_to_local(upper_range)}")

        self.session = requests.Session()
        self.artifact_list = []
        # self.sandbox_ontologies = []
        request.result = Result()
        ontres = OntologyResults(service_name=SERVICE_NAME)

        self.file_res = request.result

        # Poorly name var to track keyword arguments to pass into CAPE's 'submit' function
        kwargs: Dict[str, Any] = {}

        # Remove leftover files in the /tmp dir from previous executions
        self._cleanup_leftovers()

        # File name related methods
        self.file_name = os.path.basename(request.task.file_name)
        self._decode_mime_encoded_file_name()
        self._remove_illegal_characters_from_file_name()
        file_ext = self._assign_file_extension()
        if not file_ext:
            # File extension or bust!
            return

        self.query_machines()

        machine_requested, machine_exists = self._handle_specific_machine(kwargs)
        if machine_requested and not machine_exists:
            # If specific machine, then we are "specific_machine" or bust!
            return

        platform_requested = None
        hosts_with_platform: Dict[str, List[str]] = {}
        if not (machine_requested and machine_exists):
            platform_requested, hosts_with_platform = self._handle_specific_platform(kwargs)
            if platform_requested and len(hosts_with_platform[next(iter(hosts_with_platform))]) == 0:
                # If a specific platform is requested, then we are specific platform or bust!
                return

        image_requested = False
        relevant_images: Dict[str, List[str]] = {}
        relevant_images_keys: List[str] = []
        if not machine_requested and not platform_requested:
            image_requested, relevant_images = self._handle_specific_image()
            if image_requested and not relevant_images:
                # If specific image, then we are "specific_image" or bust!
                return
            relevant_images_keys = list(relevant_images.keys())

        # Set this up since we are about to enter the general flow
        custom_tree_id_safelist = list(SAFE_PROCESS_TREE_LEAF_HASHES.values())
        custom_tree_id_safelist.extend(
            [
                convert_processtree_id_to_tree_id(item)
                for item in self.config.get("custom_processtree_id_safelist", list())
                if item not in custom_tree_id_safelist
            ]
        )

        # If the user has requested that a task be submitted with monitoring enabled and monitoring disabled, each task
        # must be submitted twice
        submit_for_each_monitoring_option = self.request.get_param("monitored_and_unmonitored")
        no_monitor = self.request.get_param("no_monitor")
        # If a user requests monitored and unmonitored, but also no monitor, default to a single task with no monitor
        # submitted
        if no_monitor:
            submit_for_each_monitoring_option = False

        if submit_for_each_monitoring_option:
            submission_threads = []
            for no_monitor in [False, True]:
                self.log.debug(f"Submitting task with {'disabled' if no_monitor else 'enabled'} monitor")
                submission_specific_kwargs = kwargs.copy()
                submission_specific_kwargs["no_monitor"] = no_monitor
                thr = SubmissionThread(
                    target=self._handle_machine_submission,
                    args=(
                        image_requested,
                        relevant_images_keys,
                        relevant_images,
                        platform_requested,
                        hosts_with_platform,
                        submission_specific_kwargs,
                        file_ext,
                        ontres,
                        custom_tree_id_safelist,
                    ),
                )
                submission_threads.append(thr)
                thr.start()

            for thread in submission_threads:
                thread.join()
        else:
            self._handle_machine_submission(
                image_requested,
                relevant_images_keys,
                relevant_images,
                platform_requested,
                hosts_with_platform,
                kwargs,
                file_ext,
                ontres,
                custom_tree_id_safelist,
            )

        # Adding sandbox artifacts using the OntologyResults helper class
        artifact_section = OntologyResults.handle_artifacts(
            self.artifact_list,
            self.request,
            collapsed=True,
            injection_heur_id=32,
            parent_relation=PARENT_RELATION.DYNAMIC,
        )
        if artifact_section:
            self.file_res.add_section(artifact_section)

        # Remove empty sections
        for section in self.file_res.sections[:]:
            if not section.subsections:
                self.file_res.sections.remove(section)

        if len(self.file_res.sections) > 1:
            section_heur_map = {}
            for section in self.file_res.sections:
                self._get_subsection_heuristic_map(section.subsections, section_heur_map)

        self.log.debug("Preprocessing the ontology")
        ontres.preprocess_ontology(safelist=custom_tree_id_safelist)
        self.log.debug("Attaching the ontological result")
        attach_dynamic_ontology(self, ontres)

    def _load_rules(self):
        # Generate root directory for yara rules.
        if self.rules_directory is None:
            return

        yara_root = os.path.join(self.rules_directory, "cape")
        errors = {}

        if not os.path.exists(yara_root):
            self.yara_sigs = None
            self.yara_errors = {}
            return

        # Need to define each external variable that will be used in the future. Otherwise Yara will complain.
        externals = {"filename": ""}
        externals.update(YARA_EXTERNALS)

        rules, indexed = {}, []
        for root, _, filenames in os.walk(yara_root, followlinks=True):
            for filename in filenames:
                path = os.path.join(yara_root, root)
                filepath = os.path.join(path, filename)
                if validate_rule(filepath):
                    rules[f"rule_{len(rules)}"] = filepath
                    indexed.append(filename)

        while True:
            try:
                yara.compile(filepaths=rules, externals=externals)
                # Compilation successful, but we need to namespace these rules according to the source for later use
                sources = {}
                for source_name in os.listdir(yara_root):
                    rule_content = []
                    source_dir = os.path.join(yara_root, source_name)
                    if not os.path.isdir(source_dir):
                        continue

                    for rule_path in rules.values():
                        self.log.debug(f"Trying to load rule {rule_path}\n")
                        if rule_path.startswith(source_dir):
                            with open(rule_path) as fh:
                                rule_content.append(fh.read())
                    sources[source_name] = "\n".join(rule_content)

                self.yara_sigs = yara.compile(sources=sources, externals=externals)
                self.yara_errors = errors
                return
            except yara.SyntaxError as e:
                # Prune any invalid rules and log the exceptions
                bad_rule = str(e).split(".yar", 1)[0]

                if os.path.basename(bad_rule) not in indexed:
                    break
                for k, v in rules.items():
                    if v == bad_rule:
                        del rules[k]
                        indexed.remove(os.path.basename(bad_rule))
                        self.log.error(f"Broken yara rule: {bad_rule}")
                        errors[bad_rule] = "Broken yara rule"
                        break
            except yara.Error as e:
                self.log.error("There was a syntax error in one or more Yara rules: %s", e)
                errors["Error"] = "There was a syntax error in one or more Yara rules: %s" % e
                break

    def _general_flow(
        self,
        kwargs: Dict[str, Any],
        file_ext: str,
        parent_section: ResultSection,
        hosts: List[Dict[str, Any]],
        ontres: OntologyResults,
        custom_tree_id_safelist: List[str],
        reboot: bool = False,
        parent_task_id: int = 0,
        resubmit: bool = False,
    ) -> None:
        """
        This method contains the general flow of a task: submitting a file to CAPE and generating an Assemblyline
        report
        :param kwargs: The keyword arguments that will be sent to CAPE when submitting the file, detailing specifics
        about the run
        :param file_ext: The file extension of the file to be submitted
        :param parent_section: The overarching result section detailing what image this task is being sent to
        :param hosts: The hosts that the file could be sent to
        :param ontres: The ontology results class object
        :param custom_tree_id_safelist: A list of hashes used for safelisting process tree IDs
        :param reboot: A boolean representing if we want to reboot the sample post initial analysis
        :param parent_task_id: The ID of the parent task which the reboot analysis will be based on
        :param resubmit: A boolean representing if we are about to resubmit a file
        :return: None
        """
        if self._is_invalid_analysis_timeout(parent_section, reboot):
            return

        if reboot:
            host_to_use = hosts[0]
            parent_section = ResultSection(f"Reboot Analysis -> {parent_section.title_text}")
            self.file_res.add_section(parent_section)
        else:
            self._set_task_parameters(kwargs, parent_section)
            host_to_use = self._determine_host_to_use(hosts, parent_section)

        # Let's add this for distinction between analyses
        if "free=yes" in kwargs.get("options", ""):
            parent_section.title_text += " (with monitor disabled)"

        if "prescript_detection=yes" in kwargs.get("options", ""):
            parent_section.title_text += " (with prescript detection)"
            # self.rules_list would be the list of loaded signatures not the ones in the folder
            # What about scripts and files ? How will we pass it along ? Need to zip compound it ? We might need to clone the repo on the server analyzer so it's passed along ?
            prescipt_detection_section = ResultMultiSection("Prescript Detection")
            if self.yara_errors is not None and self.yara_errors:
                error_section_body = TextSectionBody(body=dumps(self.yara_errors))
                prescipt_detection_section.add_section_part(error_section_body)
            try:
                if self.yara_sigs is not None:
                    matches = yara_scan(self.yara_sigs, self.request.file_contents)
                    option_passed = f"pre_script_args= --actions "
                    for match in matches:
                        strings = match.strings
                        rule_name = match.rule
                        rule_classification = self.signatures_meta[rule_name]["classification"]
                        source = self.signatures_meta[rule_name]["source"]
                        kv_section_body = ResultKeyValueSection(
                            title_text=f"[{source}] {rule_name}", classification=rule_classification
                        )
                        _ = add_tag(kv_section_body, "file.rule.cape", f"{match.namespace}.{rule_name}")
                        matched_strings = ""
                        for matched_string in strings:
                            for matched_instance in matched_string.instances:
                                string_value = matched_instance.plaintext()
                                if isinstance(string_value, bytes):
                                    string_value = safe_str(string_value)
                                matched_strings += string_value
                        kv_section_body.set_item("name", rule_name)
                        kv_section_body.set_item("string_hits", matched_strings)
                        actions = []
                        prescipt_detection_section.add_subsection(kv_section_body)
                        for key in match.meta.keys():
                            if key.startswith("al_cape"):
                                params = match.meta[key]
                                action = key.replace("al_cape_", "")
                                action = "".join(i for i in action if not i.isdigit())
                                if action.lower() in LIST_OF_VALID_ACTIONS:
                                    # The parameters in the rules need to be double encoded and escaped such as \ need to look like this \\\\ and ' become \\'
                                    parsed_param = loads(params.replace("'", '"'))
                                    option = action
                                    for param_key in ACTIONS_PARAMETERS[action]:
                                        if parsed_param[param_key] == "":
                                            parsed_param[param_key] = "None"
                                        if isinstance(parsed_param[param_key], str) and '"' in parsed_param[param_key]:
                                            parsed_param[param_key] = parsed_param[param_key].replace('"', '\\"')
                                        option += f" {parsed_param[param_key]}"
                                    option_passed += f" {option}"
                                    actions.append(option)
                        kv_section_body.set_item("actions", actions)
                else:
                    option_passed = ""
                    matches = []
            except Exception as e:
                self.log.error(repr(e))
                print(e)
                e_message = f"Exception {e}"
                exception_section_body = TextSectionBody(body=e_message)
                prescipt_detection_section.add_section_part(exception_section_body)
                option_passed = ""
                matches = []
            if len(matches) > 0:
                kwargs["options"] += ",".join(option_passed)
                instructions_section_body = TextSectionBody(body=option_passed)
                prescipt_detection_section.add_section_part(instructions_section_body)
            else:
                info_section_body = TextSectionBody(body="No matching rules, ran CAPE as default.")
                prescipt_detection_section.add_section_part(info_section_body)
            parent_section.add_subsection(prescipt_detection_section)
        cape_task = CapeTask(self.file_name, host_to_use, **kwargs)

        if parent_task_id:
            cape_task.id = parent_task_id

        try:
            self.submit(self.request.file_contents, cape_task, parent_section, reboot)

            if cape_task.id:
                self._generate_report(file_ext, cape_task, parent_section, ontres, custom_tree_id_safelist)
            else:
                raise Exception(
                    f"Task ID is None. File failed to be submitted to the CAPE nest at " f"{host_to_use['ip']}."
                )
        except Exception as e:
            self.log.error(repr(e))
            if cape_task and cape_task.id is not None:
                self.delete_task(cape_task)
            raise

        # If first submission, reboot is always false
        if not reboot and self.config.get("reboot_supported", False):
            reboot = self._determine_if_reboot_required(parent_section)
            if reboot:
                self._general_flow(
                    kwargs,
                    file_ext,
                    parent_section,
                    [host_to_use],
                    ontres,
                    custom_tree_id_safelist,
                    reboot,
                    cape_task.id,
                )

        # Delete and exit
        if cape_task and cape_task.id is not None:
            self.delete_task(cape_task)

        # Two submissions is enough I'd say
        if resubmit:
            return

        for subsection in parent_section.subsections:
            if subsection.title_text == ANALYSIS_ERRORS and GUEST_CANNOT_REACH_HOST in subsection.body:
                self.log.debug(
                    "The first submission was sent to a machine that had difficulty communicating with "
                    "the nest. Will try to resubmit again."
                )
                parent_section = ResultSection(f"Resubmit -> {parent_section.title_text}")
                self.file_res.add_section(parent_section)
                host_to_use = self._determine_host_to_use(hosts)
                self._general_flow(
                    kwargs,
                    file_ext,
                    parent_section,
                    [host_to_use],
                    ontres,
                    custom_tree_id_safelist,
                    resubmit=True,
                )
                break

    def submit(
        self,
        file_content: bytes,
        cape_task: CapeTask,
        parent_section: ResultSection,
        reboot: bool = False,
    ) -> None:
        """
        This method contains the submitting, polling, and report retrieving logic
        :param file_content: The content of the file to be submitted
        :param cape_task: The CapeTask class instance, which contains details about the specific task
        :param parent_section: The overarching result section detailing what image this task is being sent to
        :param reboot: A boolean indicating that we will be resubmitting a task for reboot analysis
        :return: None
        """
        global have_raised_error
        if not reboot:
            if self._safely_get_param("ignore_cape_cache") or not self.sha256_check(self.request.sha256, cape_task):
                try:
                    """Submits a new file to CAPE for analysis"""
                    task_id = self.submit_file(file_content, cape_task, parent_section)
                    if not task_id:
                        self.log.error("Failed to get task for submitted file.")
                        return
                    else:
                        cape_task.id = task_id
                except Exception as e:
                    self.log.error(f"Error submitting to CAPE: {safe_str(e)}")
                    raise
        else:
            resp = self.session.get(
                cape_task.reboot_task_url % cape_task.id,
                headers=cape_task.auth_header,
                timeout=self.timeout,
            )
            if resp.status_code != 200:
                self.log.warning("Reboot selected, but task could not be rebooted. Moving on...")
                return
            else:
                reboot_resp = resp.json()
                cape_task.id = reboot_resp["reboot_id"]
                self.log.debug(
                    f"Reboot selected, task {reboot_resp['task_id']} marked for" f" reboot {reboot_resp['reboot_id']}."
                )

        self.log.debug(f"Submission succeeded. File: {cape_task.file} -- Task {cape_task.id}")

        self.poll_started(cape_task, parent_section)

        try:
            status = self.poll_report(cape_task, parent_section)
        except RetryError:
            self.log.error(
                f"Unable to get report via {cape_task.base_url}. Indicator: 'Max retries exceeded for report status.' Try submission again!"
            )
            if cape_task and cape_task.id is not None:
                self.delete_task(cape_task)
            raise RecoverableError(f"Unable to complete analysis and processing in time. Try again.")

        if status in [ANALYSIS_FAILED, PROCESSING_FAILED]:
            if not have_raised_error:
                parent_section.set_heuristic(404)
                have_raised_error = True
            if parent_section.heuristic is not None:
                parent_section.heuristic.add_signature_id("General CAPE failure", 0)
            raise NonRecoverableError(
                f"The analysis/processing of CAPE task {cape_task.id} has failed. This could be for a variety of reasons. Try resubmitting again, and if that resubmission also fails then contact the CAPE administrator for details."
            )

    def stop(self) -> None:
        self.log.debug("CAPE service stopped...")

    @retry(
        wait_fixed=CAPE_POLL_DELAY * 1000, retry_on_result=_retry_on_none, retry_on_exception=_exclude_invalid_req_ex
    )
    def poll_started(self, cape_task: CapeTask, parent_section: ResultSection) -> Optional[str]:
        """
        This method queries the task on the CAPE server, and determines if the task has started
        :param cape_task: The CapeTask class instance, which contains details about the specific task
        :return: A string representing the status
        """
        task_info = self.query_task(cape_task, parent_section)

        if task_info.get("guest", {}).get("status") == TASK_STARTING:
            return None

        if task_info.get("task", {}).get("status") == TASK_MISSING:
            return None

        return TASK_STARTED

    @retry(
        wait_fixed=CAPE_POLL_DELAY * 1000,
        stop_max_attempt_number=((GUEST_VM_START_TIMEOUT + REPORT_GENERATION_TIMEOUT) / CAPE_POLL_DELAY),
        retry_on_result=_retry_on_none,
        retry_on_exception=_exclude_invalid_req_ex,
    )
    def poll_report(self, cape_task: CapeTask, parent_section: ResultSection) -> Optional[str]:
        """
        This method polls the CAPE server for the status of the task, doing so until a report has been generated
        :param cape_task: The CapeTask class instance, which contains details about the specific task
        :param parent_section: The overarching result section detailing what image this task is being sent to
        :return: A string representing the status
        """
        global have_raised_error
        task_info = self.query_task(cape_task, parent_section)

        # Check for errors first to avoid parsing exceptions
        status = task_info["status"]
        if status == ANALYSIS_FAILED:
            self.log.error(f"Analysis has failed for task {cape_task.id} due to {task_info['errors']}.")
            if not have_raised_error:
                parent_section.set_heuristic(404)
                have_raised_error = True
            if parent_section.heuristic is not None:
                parent_section.heuristic.add_signature_id("CAPE Analysis failure", 0)
            analysis_errors_sec = ResultTextSection(ANALYSIS_ERRORS)
            analysis_errors_sec.add_lines(task_info["errors"])
            parent_section.add_subsection(analysis_errors_sec)
            return ANALYSIS_FAILED
        elif status == PROCESSING_FAILED:
            self.log.error(f"Processing has failed for task {cape_task.id}.")
            if not have_raised_error:
                parent_section.set_heuristic(404)
                have_raised_error = True
            if parent_section.heuristic is not None:
                parent_section.heuristic.add_signature_id("CAPE processing failure", 0)
            processing_errors_sec = ResultTextSection(ANALYSIS_ERRORS)
            processing_errors_sec.add_line(f"Processing has failed for task {cape_task.id}.")
            parent_section.add_subsection(processing_errors_sec)
            return PROCESSING_FAILED
        elif status == TASK_COMPLETED:
            self.log.debug(f"Analysis has completed for task {cape_task.id}, waiting on report to be produced.")
        elif status == TASK_REPORTED:
            self.log.debug(f"CAPE report generation has completed for task {cape_task.id}.")
            return status
        else:
            self.log.debug(f"Waiting for task {cape_task.id} to finish. Current status: {status}.")

        return None

    def sha256_check(self, sha256: str, cape_task: CapeTask) -> bool:
        """
        This method was inspired by/grabbed from https://github.com/NVISOsecurity/assemblyline-service-cape/blob/main/cape.py#L21:L37
        Check in CAPE if an analysis already exists for the corresponding sha256
            - If an analysis already exists, we set the ID of the analysis and return true
            - If not, we just return false

        NOTE: This method is used on a per-host basis, and will only return True if the most of the submision
        parameters line up
        :param sha256: A string of the SHA256 for the submitted file
        :return: A boolean indicating that the task ID was set
        """
        self.log.debug(f"Searching for the file's SHA256 at {cape_task.sha256_search_url % sha256}")
        # We will try to connect with the REST API... NO MATTER WHAT
        logged = False
        while True:
            # For timeouts and connection errors, we will try for all eternity.
            sha256_url = cape_task.sha256_search_url % sha256
            try:
                resp = self.session.get(sha256_url, headers=cape_task.auth_header, timeout=self.timeout)
            except requests.exceptions.Timeout:
                if not logged:
                    self.log.error(
                        "The cape-web.service is most likely down. "
                        f"Indicator: '{sha256_url} timed out after {self.timeout}s "
                        "trying to search a SHA256.'"
                    )
                    logged = True
                sleep(5)
                continue
            except requests.ConnectionError as e:
                if self.is_connection_error_worth_logging(repr(e)) and not logged:
                    self.log.error(
                        "The cape-web.service is most likely down. "
                        f"Indicator: '{sha256_url} failed to search for the SHA256 {sha256} due to {e}.'"
                    )
                    logged = True
                sleep(5)
                continue

            if resp.status_code != 200:
                if not logged:
                    self.log.error(
                        "The cape-web.service is most likely down. "
                        f"Indicator: '{sha256_url} failed with status code {resp.status_code} "
                        f"trying to search for {sha256}.'"
                    )
                    logged = True
                sleep(5)
                continue
            else:
                resp_json = resp.json()
                if "error" in resp_json and resp_json["error"]:
                    self.log.error(
                        f"Failed to search for SHA256 with {sha256_url} due " f"to '{resp_json['error_value']}'."
                    )
                    raise InvalidCapeRequest(
                        "There is most likely an issue with how the service is configured to interact with CAPE's REST API. Check the service logs for more details."
                    )
                elif "data" in resp_json:
                    if tasks_are_similar(cape_task, resp_json["data"]):
                        cape_task.id = resp_json["data"][0]["id"]
                        self.log.debug(f"Cache hit for {sha256} with ID {cape_task.id}. No need to submit.")
                        return True
                    else:
                        return False
                else:
                    if not logged:
                        self.log.error(
                            "The cape-web.service is most likely down. "
                            f"Indicator: '{sha256_url} failed with status code {resp.status_code} "
                            f"trying to search for {sha256}. Data returned was: {resp_json}'.'"
                        )
                        logged = True
                    sleep(5)
                    continue

    def submit_file(self, file_content: bytes, cape_task: CapeTask, parent_section: ResultSection) -> int:
        """
        This method submits the file to the CAPE server
        :param file_content: the contents of the file to be submitted
        :param cape_task: The CapeTask class instance, which contains details about the specific task
        :return: an integer representing the task ID
        """
        global have_raised_error
        self.log.debug(f"Submitting file: {cape_task.file} to server {cape_task.submit_url}")
        files = {"file": (cape_task.file, file_content)}
        # We will try to connect with the REST API... NO MATTER WHAT
        logged = False
        while True:
            # For timeouts and connection errors, we will try for all eternity.
            try:
                cape_task_data = {k: cape_task[k] for k in cape_task.keys()}
                resp = self.session.post(
                    cape_task.submit_url,
                    files=files,
                    data=cape_task_data,
                    headers=cape_task.auth_header,
                    timeout=self.timeout,
                )
            except requests.exceptions.Timeout:
                if not logged:
                    self.log.error(
                        "The cape-web.service is most likely down. "
                        f"Indicator: '{cape_task.submit_url} timed out after {self.timeout}s "
                        f"trying to submit a file {cape_task.file}.'"
                    )
                    logged = True
                sleep(5)
                continue
            except requests.ConnectionError as e:
                if self.is_connection_error_worth_logging(repr(e)) and not logged:
                    self.log.error(
                        "The cape-web.service is most likely down. "
                        f"Indicator: '{cape_task.submit_url} failed to submit a file {cape_task.file} due to {e}.'"
                    )
                    logged = True
                sleep(5)
                continue
            except requests.exceptions.ChunkedEncodingError as e:
                if not logged:
                    self.log.error(
                        "The cape-web.service is most likely down. "
                        f"Indicator: '{cape_task.submit_url} failed to submit a file {cape_task.file} due to {e}.'"
                    )
                    logged = True
                sleep(5)
                continue
            if resp.status_code != 200:
                if not logged:
                    self.log.error(
                        "The cape-web.service is most likely down. "
                        f"Indicator: '{cape_task.submit_url} failed with status code {resp.status_code} "
                        f"trying to submit a file {cape_task.file}.'"
                    )
                    logged = True
                sleep(5)
                continue
            else:
                resp_json = resp.json()
                if "error" in resp_json and resp_json["error"]:
                    self.log.error(
                        f"Failed to submit the file with {cape_task.submit_url} due to '{resp_json['error_value']}'."
                    )
                    incorrect_tag = False
                    if "errors" in resp_json and resp_json["errors"]:
                        try:
                            for error in resp_json["errors"]:
                                for error_dict in error.values():
                                    for k, v in error_dict.items():
                                        if k == "error":
                                            self.log.error(f"Further details about the error are: {v}")
                                            incorrect_tag = (
                                                "Check Tags help, you have introduced incorrect tag(s)." in v
                                            )
                        except Exception:
                            pass

                    if self.retry_on_no_machine and incorrect_tag:
                        # No need to log here because the log.error above containing further details about the error has happened
                        sleep(self.timeout)
                        raise RecoverableError("Retrying since the specific image was missing...")
                    else:
                        if not have_raised_error:
                            parent_section.set_heuristic(404)
                            have_raised_error = True
                        if parent_section.heuristic is not None:
                            parent_section.heuristic.add_signature_id("CAPE API down", 0)
                        raise InvalidCapeRequest(
                            "There is most likely an issue with how the service is configured to interact with CAPE's REST API. Check the service logs for more details."
                        )
                elif "data" in resp_json and resp_json["data"]:
                    task_ids = resp_json["data"].get("task_ids", [])
                    if isinstance(task_ids, list) and len(task_ids) > 0:
                        return task_ids[0]
                    else:
                        if not logged:
                            self.log.error(
                                "The cape-web.service is most likely down. "
                                f"Indicator: '{cape_task.submit_url} failed with status code {resp.status_code} "
                                f"trying to submit a file {cape_task.file}. Data returned was: {resp_json['data']}'."
                            )
                            logged = True
                        sleep(5)
                        continue
                else:
                    if not logged:
                        self.log.error(
                            "The cape-web.service is most likely down. "
                            f"Indicator: '{cape_task.submit_url} failed with status code {resp.status_code} "
                            f"trying to submit a file {cape_task.file}. Data returned was: {resp_json}'."
                        )
                        logged = True
                    sleep(5)
                    continue

    def query_report(self, cape_task: CapeTask) -> Any:
        """
        This method retrieves the report from the CAPE server
        :param cape_task: The CapeTask class instance, which contains details about the specific task
        :return: Depending on what is requested, will return a string representing that a JSON report has been
        generated or the bytes of a tarball
        """
        self.log.debug(f"Querying report for task {cape_task.id} - format: 'lite'")
        # We will try to connect with the REST API... NO MATTER WHAT
        logged = False
        while True:
            # For timeouts and connection errors, we will try for all eternity.
            report_url = cape_task.query_report_url % cape_task.id + "lite" + "/zip/"
            try:
                # There are edge cases that require us to stream the report to disk
                temp_report = SpooledTemporaryFile()
                with self.session.get(
                    report_url, headers=cape_task.auth_header, timeout=self.timeout, stream=True
                ) as resp:
                    if resp.status_code == 200:
                        for chunk in resp.iter_content(chunk_size=8192):
                            temp_report.write(chunk)
                    else:
                        if not logged:
                            self.log.error(
                                "The cape-web.service is most likely down. "
                                f"Indicator: '{report_url} failed with status code {resp.status_code} "
                                f"trying to get the report for task {cape_task.id}.'"
                            )
                            logged = True
                        sleep(5)
                        continue
            except requests.exceptions.Timeout:
                if not logged:
                    self.log.error(
                        "The cape-web.service is most likely down. "
                        f"Indicator: '{report_url} timed out after {self.timeout}s "
                        f"trying to get the report for task {cape_task.id}.'"
                    )
                    logged = True
                sleep(5)
                continue
            except requests.ConnectionError as e:
                if self.is_connection_error_worth_logging(repr(e)) and not logged:
                    self.log.error(
                        "The cape-web.service is most likely down. "
                        f"Indicator: '{report_url} failed to get the report for task {cape_task.id} due to {e}.'"
                    )
                    logged = True
                sleep(5)
                continue

            try:
                # Setting the pointer in the temp file
                temp_report.seek(0)
                # Reading as bytes
                report_data = temp_report.read()
            finally:
                # Removing the temp file
                temp_report.close()

            if report_data in [None, "", b"", b"{}", b'""']:
                if not logged:
                    self.log.error(
                        "The cape-processor.service is most likely down. "
                        f"Indicator: 'Empty 'lite' report data for task {cape_task.id} from {report_url}.'"
                    )
                    logged = True
                sleep(5)
                continue

            return report_data

    def query_task(self, cape_task: CapeTask, parent_section: ResultSection) -> Dict[str, Any]:
        """
        This method queries the task on the CAPE server
        :param cape_task: The CapeTask class instance, which contains details about the specific task
        :return: a dictionary containing details about the task, such as its status
        """
        global have_raised_error
        # We will try to connect with the REST API... NO MATTER WHAT
        logged = False
        while True:
            # For timeouts and connection errors, we will try for all eternity.
            task_url = cape_task.query_task_url % cape_task.id
            try:
                resp = self.session.get(task_url, headers=cape_task.auth_header, timeout=self.timeout)
            except requests.exceptions.Timeout:
                if not logged:
                    self.log.error(
                        "The cape-web.service is most likely down. "
                        f"Indicator: '{task_url} timed out after {self.timeout}s "
                        f"trying to query the task {cape_task.id}.'"
                    )
                    logged = True
                sleep(5)
                continue
            except requests.ConnectionError as e:
                if self.is_connection_error_worth_logging(repr(e)) and not logged:
                    self.log.error(
                        "The cape-web.service is most likely down. "
                        f"Indicator: '{task_url} failed to query the task {cape_task.id} due to {e}.'"
                    )
                    logged = True
                sleep(5)
                continue

            if resp.status_code != 200:
                if resp.status_code == 404:
                    # Just because the query returns 404 doesn't mean the task doesn't exist, it just hasn't been
                    # added to the DB yet
                    self.log.warning(f"Task not found for task {cape_task.id}")
                    return {"task": {"status": TASK_MISSING}, "id": cape_task.id}
                else:
                    if not logged:
                        self.log.error(
                            "The cape-web.service is most likely down. "
                            f"Indicator: '{task_url} failed with status code {resp.status_code} "
                            f"trying to query the task {cape_task.id}.'"
                        )
                        logged = True
                    sleep(5)
                    continue
            else:
                resp_json = resp.json()
                if "error" in resp_json and resp_json["error"]:
                    self.log.error(
                        f"Failed to query the task {cape_task.id} with {task_url} due "
                        f"to '{resp_json['error_value']}'."
                    )
                    if not have_raised_error:
                        parent_section.set_heuristic(404)
                        have_raised_error = True
                    if parent_section.heuristic is not None:
                        parent_section.heuristic.add_signature_id("CAPE API down", 0)
                    raise InvalidCapeRequest(
                        "There is most likely an issue with how the service is configured to interact with CAPE's REST API. Check the service logs for more details."
                    )
                elif "data" in resp_json and resp_json["data"]:
                    return resp_json["data"]
                else:
                    if not logged:
                        self.log.error(
                            "The cape-web.service is most likely down. "
                            f"Indicator: '{task_url} failed with status code {resp.status_code} "
                            f"trying to query the task {cape_task.id}. Data returned was: {resp_json}'"
                        )
                        logged = True
                    sleep(5)
                    continue

    def delete_task(self, cape_task: CapeTask) -> None:
        """
        This method tries to delete the task from the CAPE server
        :param cape_task: The CapeTask class instance, which contains details about the specific task
        :return: None
        """
        # We will try to connect with the REST API... NO MATTER WHAT
        logged = False
        while True:
            # For timeouts and connection errors, we will try for all eternity.
            delete_url = cape_task.delete_task_url % cape_task.id
            try:
                resp = self.session.get(delete_url, headers=cape_task.auth_header, timeout=self.timeout)
            except requests.exceptions.Timeout:
                if not logged:
                    self.log.error(
                        "The cape-web.service is most likely down. "
                        f"Indicator: '{delete_url} timed out after {self.timeout}s "
                        f"trying to delete task {cape_task.id}'."
                    )
                    logged = True
                sleep(5)
                continue
            except requests.ConnectionError as e:
                if self.is_connection_error_worth_logging(repr(e)) and not logged:
                    self.log.error(
                        "The cape-web.service is most likely down. "
                        f"Indicator: '{delete_url} failed to delete task {cape_task.id} due to {e}'."
                    )
                    logged = True
                sleep(5)
                continue
            if resp.status_code != 200:
                if resp.status_code == 500:
                    try:
                        message = loads(resp.text).get("message")
                    except Exception:
                        if resp.text:
                            self.log.error(f"Failed to delete task {cape_task.id} due to {resp.text}.")
                        message = None

                    if message == "The task is currently being processed, cannot delete":
                        self.log.error(f"The task {cape_task.id} is currently being processed, cannot delete.")
                else:
                    if not logged:
                        self.log.error(
                            "The cape-web.service is most likely down. "
                            f"Indicator: '{delete_url} failed with status code {resp.status_code} trying to delete task {cape_task.id}'."
                        )
                        logged = True
                sleep(5)
                continue
            else:
                self.log.debug(f"Deleted task {cape_task.id}.")
                cape_task.id = None
                break

    def _host_supports_routing(self, routing: str, routing_key: str, host: Dict[str, Any]) -> bool:
        if self.request.get_param("routing").lower() == routing.lower():
            # For backwards compatibility
            # The assumption is that a system admin has configured the eligible
            # submission parameters relevant to available hosts.
            if not routing_key in host:
                return True
            # The host supports this routing, we are a go!
            elif host[routing_key]:
                return True
            else:
                # The host does not support this routing, do not query host
                if len(self.hosts) == 1:
                    self.log.error(
                        f"Failed to query {routing.capitalize()}-connected hosts because none exist. Please set '{routing_key}' to true in the host details, or remove the option to submit with the '{routing.lower()}' route."
                    )
                return False
        # The requested routing does not match the given routing for this method, therefore host "supports" routing
        else:
            return True

    def query_machines(self) -> None:
        """
        This method queries what machines exist in the CAPE configuration on the CAPE server
        This is the initial request to each CAPE host.
        :return: None
        """
        # We will get a connection with a host REST API.. NO MATTER WHAT (or we need to fail fast or it was a success)
        fail_fast_count = 0
        success = False
        while not success and fail_fast_count != len(self.hosts):
            # Cycle through each host
            for host in self.hosts:
                # Initialize the "machines" key here, because all hosts need this
                host["machines"]: List[Dict[str, Any]] = []

                # We have two cases where we only want to send files to certain machines, and it comes down to the
                # selected routing option: Internet and INetSim
                if not self._host_supports_routing(INTERNET, "internet_connected", host):
                    fail_fast_count += 1
                    if len(self.hosts) == 1:
                        break
                    continue
                elif not self._host_supports_routing(INETSIM, "inetsim_connected", host):
                    fail_fast_count += 1
                    if len(self.hosts) == 1:
                        break
                    continue

                # Try a host up until the number of connection attempts
                # For timeouts and connection errors, we will try for all eternity. If there is an error response with a 200 status code from the REST API, then we will fail fast because this is most likely a configuration problem with the
                # CAPE service

                for _ in range(self.connection_attempts):
                    query_machines_url = (
                        f"http://{host['ip']}:{host['port']}/{APIv2_BASE_ENDPOINT}/{CAPE_API_QUERY_MACHINES}"
                    )
                    try:
                        resp = self.session.get(
                            query_machines_url, headers=host["auth_header"], timeout=self.connection_timeout_in_seconds
                        )
                    except requests.exceptions.Timeout:
                        self.log.error(
                            "The cape-web.service is most likely down. "
                            f"Indicator: '{query_machines_url} timed out after {self.connection_timeout_in_seconds}s "
                            "trying to query machines.'"
                        )
                        if len(self.hosts) == 1:
                            sleep(self.connection_timeout_in_seconds)
                        continue
                    except requests.ConnectionError as e:
                        if self.is_connection_error_worth_logging(repr(e)):
                            self.log.error(
                                f"Unable to reach {query_machines_url} due to '{e}'. "
                                "Follow the README and ensure that you have a CAPE nest setup outside of Assemblyline "
                                "before running the service."
                            )
                        if len(self.hosts) == 1:
                            sleep(self.connection_timeout_in_seconds)
                        continue

                    if resp.status_code != 200:
                        self.log.error(
                            "The cape-web.service is most likely down. "
                            f"Indicator: '{query_machines_url} failed with status code {resp.status_code} "
                            "trying to query machines.'"
                        )
                        if len(self.hosts) == 1:
                            sleep(self.connection_timeout_in_seconds)
                        continue
                    else:
                        resp_json = resp.json()

                        if "error" in resp_json and resp_json["error"]:
                            self.log.error(
                                f"Failed to query machines for {query_machines_url} due "
                                f"to '{resp_json['error_value']}'."
                            )
                            fail_fast_count += 1
                            break

                        host["machines"] = resp_json["data"]
                        success = True
                        break

        if fail_fast_count == len(self.hosts):
            raise InvalidCapeRequest(
                "There is most likely an issue with how the service is configured to interact with CAPE's REST API. Check the service logs for more details."
            )

    def check_powershell(self, task_id: int, parent_section: ResultSection) -> None:
        """
        This method adds powershell files as supplementary.
        :param task_id: An integer representing the CAPE Task ID
        :param parent_section: The overarching result section detailing what image this task is being sent to
        :return: None
        """
        # If there is a Powershell Activity section, create an supplementary file from it
        for section in parent_section.subsections:
            if section.title_text == "PowerShell Activity":
                ps1_file_name = f"{task_id}_powershell_logging.ps1"
                ps1_path = os.path.join(self.working_directory, ps1_file_name)
                with open(ps1_path, "a") as fh:
                    for item in loads(section.body):
                        fh.write(item["original"] + "\n")
                fh.close()
                self.log.debug(f"Adding supplementary file for task {task_id}: {ps1_file_name}")
                artifact = {
                    "name": ps1_file_name,
                    "path": ps1_path,
                    "description": "Deobfuscated PowerShell log from CAPE analysis",
                    "to_be_extracted": False,
                }
                self.artifact_list.append(artifact)
                break

    def report_machine_info(
        self,
        machine_name: str,
        cape_task: CapeTask,
        parent_section: ResultSection,
    ) -> Optional[Dict[str, Any]]:
        """
        This method reports details about the machine that was used for detonation.
        :param machine_name: The name of the machine that the task ran on.
        :param cape_task: The CapeTask class instance, which contains details about the specific task
        :param parent_section: The overarching result section detailing what image this task is being sent to
        :return: A dictionary containing the machine info
        """
        # The machines here are the machines that were loaded prior to the file being submitted.
        machine = self._get_machine_by_name(machine_name)

        if not machine:
            self.query_machines()
            # The machines here are the machines that are loaded post the file being analyzed.
            machine = self._get_machine_by_name(machine_name)
            # NOTE: There is still a possibility of the machine not existing at either point of time.
            # So we will only try once.
            if not machine:
                return None

        manager = cape_task.report["info"]["machine"]["manager"]
        platform = machine["platform"]
        body = {
            "Name": machine_name,
            "Manager": manager,
            "Platform": platform,
            "IP": machine["ip"],
            "Tags": [],
        }
        for tag in machine.get("tags", []):
            body["Tags"].append(safe_str(tag).replace("_", " "))

        machine_section = ResultKeyValueSection(MACHINE_INFORMATION_SECTION_TITLE)
        machine_section.update_items(body)

        self._add_operating_system_tags(machine_name, platform, machine_section)
        m = compile(MACHINE_NAME_REGEX).search(machine_name)
        if m and len(m.groups()) == 1:
            version = m.group(1)
            _ = add_tag(machine_section, "dynamic.operating_system.version", version)

        parent_section.add_subsection(machine_section)
        return body

    @staticmethod
    def _add_operating_system_tags(
        machine_name: str,
        platform: str,
        machine_section: ResultKeyValueSection,
    ) -> None:
        """
        This method adds tags to the ResultKeyValueSection related
        to the operating system of the machine that a task was ran on
        :param machine_name: The name of the machine that the task was ran on
        :param platform: The platform of the machine that the task was ran on
        :param machine_section: The ResultKeyValueSection containing details about the machine
        :return: None
        """
        if platform:
            _ = add_tag(
                machine_section,
                "dynamic.operating_system.platform",
                platform.capitalize(),
            )
        if any(processor_tag in machine_name for processor_tag in [x64_IMAGE_SUFFIX, x86_IMAGE_SUFFIX]):
            if x86_IMAGE_SUFFIX in machine_name:
                _ = add_tag(
                    machine_section,
                    "dynamic.operating_system.processor",
                    x86_IMAGE_SUFFIX,
                )
            elif x64_IMAGE_SUFFIX in machine_name:
                _ = add_tag(
                    machine_section,
                    "dynamic.operating_system.processor",
                    x64_IMAGE_SUFFIX,
                )

    def _decode_mime_encoded_file_name(self) -> None:
        """
        This method attempts to decode a MIME-encoded file name
        :return: None
        """
        # Check the filename to see if it's mime encoded
        mime_re = compile(r"^=\?.*\?=$")
        if mime_re.match(self.file_name):
            self.log.debug("Found a mime encoded filename, will try and decode")
            try:
                decoded_filename = decode_header(self.file_name)
                new_filename = decoded_filename[0][0].decode(decoded_filename[0][1])
                self.log.debug(f"Using decoded filename {new_filename}")
                self.file_name = new_filename
            except Exception as e:
                new_filename = generate_random_words(1)
                self.log.warning(
                    f"Problem decoding filename. Using randomly " f"generated filename {new_filename}. Error: {e}"
                )
                self.file_name = new_filename

    def _remove_illegal_characters_from_file_name(self) -> None:
        """
        This method removes any illegal characters from a file name
        :return: None
        """
        if any(ch in self.file_name for ch in ILLEGAL_FILENAME_CHARS):
            self.log.debug(f"Renaming {self.file_name} because it contains one of {ILLEGAL_FILENAME_CHARS}")
            self.file_name = "".join(ch for ch in self.file_name if ch not in ILLEGAL_FILENAME_CHARS)

        if self.file_name.startswith(" "):
            self.file_name = self.file_name.lstrip()

    def _assign_file_extension(self) -> str:
        """
        This method determines the correct file extension to the file to be submitted
        :return: The file extension of the file to be submitted
        """
        # Check the file extension
        original_ext = self.file_name.rsplit(".", 1)
        tag_extension = type_to_extension.get(self.request.file_type)

        # NOTE: CAPE still tries to identify files itself, so we only force the extension/package
        # if the user specifies one. However, we go through the trouble of renaming the file because
        # the only way to have certain modules run is to use the appropriate suffix (.jar, .vbs, etc.)

        # Check for a valid tag
        # TODO: this should be more explicit in terms of "unknown" in file_type
        if tag_extension is not None and "unknown" not in self.request.file_type:
            file_ext = tag_extension
        # Check if the file was submitted with an extension
        elif len(original_ext) == 2:
            submitted_ext = original_ext[1]
            if submitted_ext not in SUPPORTED_EXTENSIONS:
                # This is the case where the submitted file was NOT identified, and  the provided extension
                # isn't in the list of extensions that we explicitly support.
                self.log.debug("CAPE is exiting because it doesn't support the provided file type.")
                return ""
            else:
                # This is a usable extension. It might not run (if the submitter has lied to us).
                file_ext = "." + submitted_ext
        else:
            # This is unknown without an extension that we accept/recognize.. no scan!
            self.log.debug(
                f"The file type of '{self.request.file_type}' could "
                f"not be identified. Tag extension: {tag_extension}"
            )
            return ""

        # Rename based on the found extension.
        self.file_name = original_ext[0] + file_ext
        return file_ext

    def _set_task_parameters(self, kwargs: Dict[str, Any], parent_section: ResultSection) -> None:
        """
        This method sets the specific details about the run, through the kwargs and the task_options
        :param kwargs: The keyword arguments that will be sent to CAPE when submitting the file, detailing specifics
        about the run
        :param parent_section: The overarching result section detailing what image this task is being sent to
        :return: None
        """
        # the 'options' kwargs
        task_options: List[str] = []

        # Parse user args
        timeout = self.request.get_param("analysis_timeout_in_seconds")
        # If user specifies the timeout, then enforce it
        if timeout:
            kwargs["enforce_timeout"] = True
            kwargs["timeout"] = timeout
        else:
            kwargs["enforce_timeout"] = False
            kwargs["timeout"] = self.config.get("default_analysis_timeout_in_seconds", ANALYSIS_TIMEOUT)
        arguments = self.request.get_param("arguments")
        dump_memory = self._safely_get_param("dump_memory")
        no_monitor = self.request.get_param("no_monitor")
        custom_options = self.request.get_param("custom_options")
        kwargs["clock"] = self.request.get_param("clock")
        force_sleepskip = self.request.get_param("force_sleepskip")
        simulate_user = self.request.get_param("simulate_user")
        package = self.request.get_param("package")
        route = self.request.get_param("routing")
        password = self.request.get_param("password")

        if "dll" in self.request.file_type:
            self._prepare_dll_submission(task_options, parent_section)

        # This is a CAPE workaround because otherwise CAPE will extract an archive
        # into extracted files and submit each as a separate task
        elif self.request.file_type in [
            "archive/iso",
            "archive/rar",
            "archive/vhd",
            "archive/udf",
            "archive/zip",
            "archive/7-zip",
        ]:
            task_options.append("file=")

        # Package-related logic
        # If the user requests a package, give it to them
        if package:
            kwargs["package"] = package
        # If the user wants to use antivm packages and the file type makes sense, give it to them
        elif self.config.get("use_antivm_packages", False) and self.request.file_type in [
            "code/javascript",
            "code/jscript",
            "document/office/word",
        ]:
            # Assign the appropriate package based on file type. As of 2022-11-25, there are only two.
            kwargs["package"] = "doc_antivm" if self.request.file_type == "document/office/word" else "js_antivm"
        # Force the "archive" package instead of the "rar" package since it is more feature-full, and 7zip can extract
        # rar files too.
        elif self.request.file_type == "archive/rar":
            kwargs["package"] = "archive"

        if arguments:
            task_options.append(f"arguments={arguments}")

        if self.config.get("machinery_supports_memory_dumps", False) and dump_memory:
            kwargs["memory"] = True
        elif dump_memory:
            parent_section.add_subsection(ResultSection("CAPE Machinery Cannot Generate Memory Dumps."))

        if no_monitor or kwargs.pop("no_monitor", False):
            task_options.append("free=yes")

        if force_sleepskip:
            task_options.append("force-sleepskip=1")

        if not simulate_user:
            task_options.append("nohuman=true")

        # If deep_scan, then get 100 HH files of all types
        if self.request.deep_scan:
            task_options.append("hollowshunter=all")

        hollowshunter_args = self._safely_get_param("hh_args")
        if hollowshunter_args:
            task_options.append(f"hh_args={hollowshunter_args}")

        if route:
            kwargs["route"] = route.lower()
            self.routing = route
        else:
            self.routing = "None"

        if self.config.get("limit_monitor_apis", False):
            task_options.append("api-cap=1000")

        # The "password" option is only used in archive-related packages
        if self.request.file_type.startswith("archive/"):
            # Based on the logic in this PR: https://github.com/kevoreilly/CAPEv2/pull/1900
            # There are two different methods in which a password could be received by AL and sent to CAPE
            # No. 1: via submission params
            if password:
                task_options.append(f"password={password}")
                if ":" in password:
                    task_options.append("enable_multi_password=true")
                    self.log.debug(f"Trying to run archive with password(s): {password}")

            # No. 2: via temp_submission_data
            elif self.request.temp_submission_data.get("passwords"):
                multiple_password_arg = ":".join(self.request.temp_submission_data["passwords"])
                task_options.append(f"password={multiple_password_arg}")
                task_options.append("enable_multi_password=true")
                self.log.debug(f"Trying to run archive with password(s): {multiple_password_arg}")

        kwargs["options"] = ",".join(task_options)
        if custom_options is not None:
            kwargs["options"] += f",{custom_options}"

    def _set_hosts_that_contain_image(self, specific_image: str, relevant_images: Dict[str, List[str]]) -> None:
        """
        This method maps the specific image with a list of hosts that have that image available
        :param specific_image: The specific image requested for the task
        :param relevant_images: Dictionary containing a map between the image and the list of hosts that contain the
        image
        :return: None
        """
        host_list: List[str] = []
        for host in self.hosts:
            if self._does_image_exist(specific_image, host["machines"], self.allowed_images):
                host_list.append(host["ip"])
        if host_list:
            relevant_images[specific_image] = host_list

    @staticmethod
    def _does_image_exist(specific_image: str, machines: List[Dict[str, Any]], allowed_images: List[str]) -> bool:
        """
        This method checks if the specific image exists in a list of machines
        :param specific_image: The specific image requested for the task
        :param machines: A list of machines on a CAPE server
        :param allowed_images: A list of images that are allowed to be selected on Assemblyline
        :return: A boolean representing if the image exists
        """
        if specific_image not in allowed_images:
            return False

        machine_names = [machine["name"] for machine in machines]
        if any(specific_image in machine for machine in machine_names):
            return True
        else:
            return False

    @staticmethod
    def _get_available_images(machines: List[Dict[str, Any]], allowed_images: List[str]) -> List[str]:
        """
        This method gets a list of available images given a list of machines
        :param machines: A list of machines on a CAPE server
        :param allowed_images: A list of images that are allowed to be selected on Assemblyline
        :return: A list of available images
        """
        machine_names = [machine["name"] for machine in machines]
        if not machine_names or not allowed_images:
            return []

        available_images: Set[str] = set()
        for image in allowed_images:
            if any(image in machine_name for machine_name in machine_names):
                available_images.add(image)
        return list(available_images)

    def _prepare_dll_submission(self, task_options: List[str], parent_section: ResultSection) -> None:
        """
        This method handles if a specific function was requested to be run for a DLL, or what functions to run for a DLL
        :param task_options: A list of parameters detailing the specifics of the task
        :param parent_section: The overarching result section detailing what image this task is being sent to
        :return: None
        """
        dll_function = self.request.get_param("dll_function")
        # Do DLL specific stuff
        if dll_function:
            task_options.append(f"function={dll_function}")

            # Check to see if there are pipes in the dll_function
            # This is reliant on analyzer/windows/modules/packages/dll.py
            if ":" in dll_function:
                task_options.append("enable_multi=true")

        if not dll_function:
            self._parse_dll(task_options, parent_section)

    def _parse_dll(self, task_options: List[str], parent_section: ResultSection) -> None:
        """
        This method parses a DLL file and determines which functions to try and run with the DLL
        :param task_options: A list of parameters detailing the specifics of the task
        :param parent_section: The overarching result section detailing what image this task is being sent to
        :return: None
        """
        exports_available: List[str] = []
        exports_to_run: List[str] = []
        # We have a DLL file, but no user specified function(s) to run. let's try to pick a few...
        # This is reliant on analyzer/windows/modules/packages/dll_multi.py
        dll_parsed = self._create_pe_from_file_contents()

        # Do we have any exports?
        if hasattr(dll_parsed, "DIRECTORY_ENTRY_EXPORT"):
            for export_symbol in dll_parsed.DIRECTORY_ENTRY_EXPORT.symbols:
                if export_symbol.name is not None:
                    if type(export_symbol.name) == str:
                        exports_available.append(export_symbol.name)
                    elif type(export_symbol.name) == bytes:
                        exports_available.append(export_symbol.name.decode())
                else:
                    exports_available.append(f"#{export_symbol.ordinal}")
        else:
            # No Exports available? Try DllMain and DllRegisterServer
            exports_available.append("DllMain")
            exports_available.append("DllRegisterServer")

        max_dll_exports = self.config.get("max_dll_exports_exec", 5)

        # If the number of available exports is greater than the maximum number of
        # exports that we want to run, we will be prioritizing by the following:
        # 1. well known exports (dllRegisterServer, etc)
        # 2. first exports (10%)
        # 3. last exports (10%)
        # 4. least common exports (80% - 2 exports for DllRegisterServer and DllMain)
        if len(exports_available) > max_dll_exports:
            ten_percent_of_exports = ceil(max_dll_exports * 0.1)

            # add well-known exports
            exports_to_run.extend(["DllMain", "DllRegisterServer"])

            # first exports
            exports_to_run.extend(exports_available[:ten_percent_of_exports])

            # last exports
            exports_to_run.extend(exports_available[-1 * ten_percent_of_exports :])

            # This code runs at O(n^2), so if there are a lot of exports, don't run
            if len(exports_available) <= 300:
                # least common exports
                index = SearchIndex(exports_available, similarity_func_name="jaccard", similarity_threshold=0.1)
                similarity_scores = []
                for exp in exports_available:
                    if not exp:
                        continue
                    res = index.query(exp)
                    avg_sim = sum(x[1] for x in res) / len(res)
                    similarity_scores.append((avg_sim, exp))

                for _, name in sorted(similarity_scores):
                    if len(exports_to_run) < max_dll_exports:
                        if name not in exports_to_run:
                            exports_to_run.append(name)
                    else:
                        break
            else:
                # We'll take the next n after the first 10% of max_dll_exports to fill up the remaining exports to run
                number_of_middle_exports_to_run = max_dll_exports - len(exports_to_run)
                exports_to_run.extend(
                    exports_available[ten_percent_of_exports : ten_percent_of_exports + number_of_middle_exports_to_run]
                )

        else:
            exports_to_run = exports_available

        task_options.append(f"function={':'.join(exports_to_run)}")
        task_options.append("enable_multi=true")

        self.log.debug(f"Trying to run DLL with following function(s): {':'.join(exports_to_run)}")

        if len(exports_available) > 0:
            dll_multi_section = ResultTextSection("Executed Multiple DLL Exports")
            dll_multi_section.add_line(f"The following exports were executed: {', '.join(exports_to_run)}")
            remaining_exports = set(exports_available) - set(exports_to_run)
            if len(remaining_exports) > 0:
                available_exports_str = ", ".join(sorted(list(remaining_exports)))
                dll_multi_section.add_line(
                    f"There were {len(remaining_exports)} other exports: {available_exports_str}"
                )

            parent_section.add_subsection(dll_multi_section)

    # Isolating this sequence out because I can't figure out how to mock PE construction
    def _create_pe_from_file_contents(self) -> PE:
        """
        This file parses a DLL file and handles PEFormatErrors
        :return: An optional parsed PE
        """
        # TODO: What is this type?
        dll_parsed = None
        try:
            dll_parsed = PE(data=self.request.file_contents)
        except (PEFormatError, AttributeError) as e:
            self.log.warning(f"Could not parse PE file due to {safe_str(e)}")
        return dll_parsed

    def _generate_report(
        self,
        file_ext: str,
        cape_task: CapeTask,
        parent_section: ResultSection,
        ontres: OntologyResults,
        custom_tree_id_safelist: List[str],
    ) -> None:
        """
        This method generates the report for the task
        :param file_ext: The file extension of the file to be submitted
        :param cape_task: The CapeTask class instance, which contains details about the specific task
        :param parent_section: The overarching result section detailing what image this task is being sent to
        :param ontres: The sandbox ontology class object
        :param custom_tree_id_safelist: A list of hashes used for safelisting process tree IDs
        :return: None
        """
        # Retrieve artifacts from analysis
        self.log.debug(f"Generating CAPE report .zip for {cape_task.id}.")

        # Submit CAPE analysis report archive as a supplementary file
        zip_report = self.query_report(cape_task)
        if zip_report is not None:
            self._unpack_zip(zip_report, file_ext, cape_task, parent_section, ontres, custom_tree_id_safelist)

        # Submit dropped files and pcap if available:
        self._extract_console_output(cape_task.id)
        self._extract_injected_exes(cape_task.id)
        self.check_powershell(cape_task.id, parent_section)

    def _unpack_zip(
        self,
        zip_report: bytes,
        file_ext: str,
        cape_task: CapeTask,
        parent_section: ResultSection,
        ontres: OntologyResults,
        custom_tree_id_safelist: List[str],
    ) -> None:
        global have_raised_error
        """
        This method unpacks the zipfile, which contains the report for the task
        :param zip_report: The zipfile in bytes which contains all artifacts from the analysis
        :param file_ext: The file extension of the file to be submitted
        :param cape_task: The CapeTask class instance, which contains details about the specific task
        :param parent_section: The overarching result section detailing what image this task is being sent to
        :param ontres: The sandbox ontology class object
        :param custom_tree_id_safelist: A list of hashes used for safelisting process tree IDs
        :return: None
        """
        zip_file_name = f"{cape_task.id}_cape_report.zip"
        zip_report_path = os.path.join(self.working_directory, zip_file_name)

        self._add_zip_as_supplementary_file(zip_file_name, zip_report_path, zip_report, cape_task)
        zip_obj = ZipFile(zip_report_path)

        try:
            report_json_path = self._add_json_as_supplementary_file(zip_obj, cape_task)
        except MissingCapeReportException:
            report_json_path = None
            # Artifacts other than the JSON report may have been successful so this is worth
            # not failing the analysis over.
            no_json_res_sec = ResultTextSection("The CAPE JSON Report Is Missing!")
            no_json_res_sec.add_line("Please alert your CAPE administrators.")
            parent_section.add_subsection(no_json_res_sec)
            if not have_raised_error:
                parent_section.set_heuristic(404)
                have_raised_error = True
            if parent_section.heuristic is not None:
                parent_section.heuristic.add_signature_id("Missing Json", 0)
        if report_json_path:
            cape_artifact_pids, main_process_tuples = self._build_report(
                report_json_path, file_ext, cape_task, parent_section, ontres, custom_tree_id_safelist
            )
        else:
            cape_artifact_pids: List[Dict[str, str]] = list()
            main_process_tuples: List[Tuple[int, str]] = []

        # Check for any extra files in full report to add as extracted files
        try:
            file_name_map = self._get_files_json_contents(zip_obj, cape_task.id)
            self._extract_artifacts(zip_obj, cape_task.id, cape_artifact_pids, parent_section, ontres, file_name_map)
            self._extract_hollowshunter(zip_obj, cape_task.id, main_process_tuples, ontres, custom_tree_id_safelist)
            self._extract_commands()
            self._extract_buffers()
        except Exception as e:
            self.log.exception(f"Unable to add extra file(s) for " f"task {cape_task.id}. Exception: {e}")
        zip_obj.close()

    def _add_zip_as_supplementary_file(
        self,
        zip_file_name: str,
        zip_report_path: str,
        zip_report: bytes,
        cape_task: CapeTask,
    ) -> None:
        """
        This method adds the zipfile report as a supplementary file to Assemblyline
        :param zip_file_name: The name of the zipfile
        :param zip_report_path: The path where the zipfile is located
        :param zip_report: The zipfile report in bytes
        :param cape_task: The CapeTask class instance, which contains details about the specific task
        :return: None
        """
        try:
            report_file = open(zip_report_path, "wb")
            report_file.write(zip_report)
            report_file.close()
            artifact = {
                "name": zip_file_name,
                "path": zip_report_path,
                "description": "CAPE Sandbox analysis report archive (zip)",
                "to_be_extracted": False,
            }
            self.artifact_list.append(artifact)
            self.log.debug(f"Adding supplementary file {zip_file_name} for task {cape_task.id}")
        except Exception as e:
            self.log.exception(f"Unable to add tar of complete report for " f"task {cape_task.id} due to {e}")

    def _add_json_as_supplementary_file(self, zip_obj: ZipFile, cape_task: CapeTask) -> str:
        """
        This method adds the JSON report as a supplementary file to Assemblyline
        :param zip_obj: The tarball object, containing the analysis artifacts for the task
        :param cape_task: The CapeTask class instance, which contains details about the specific task
        :return: A string representing the path of the report in JSON format
        """
        report_json_path = ""
        try:
            member_name = "reports/lite.json"
            if member_name in zip_obj.namelist():
                task_dir = os.path.join(self.working_directory, f"{cape_task.id}")
                report_json_path = os.path.join(task_dir, member_name)
                report_name = f"{cape_task.id}_report.json"

                zip_obj.extract(member_name, path=task_dir)
                artifact = {
                    "name": report_name,
                    "path": report_json_path,
                    "description": "CAPE Sandbox report (json)",
                    "to_be_extracted": False,
                }
                self.artifact_list.append(artifact)
                self.log.debug(f"Adding supplementary file {report_name} for task {cape_task.id}")
            else:
                raise MissingCapeReportException
        except MissingCapeReportException:
            raise
        except Exception as e:
            self.log.exception(f"Unable to add report.json for task {cape_task.id}. Exception: {e}")
        return report_json_path

    def _build_report(
        self,
        report_json_path: str,
        file_ext: str,
        cape_task: CapeTask,
        parent_section: ResultSection,
        ontres: OntologyResults,
        custom_tree_id_safelist: List[str],
    ) -> Tuple[List[Dict[str, str]], List[Tuple[int, str]]]:
        """
        This method loads the JSON report into JSON and generates the Assemblyline result from this JSON
        :param report_json_path: A string representing the path of the report in JSON format
        :param file_ext: The file extension of the file to be submitted
        :param cape_task: The CapeTask class instance, which contains details about the specific task
        :param parent_section: The overarching result section detailing what image this task is being sent to
        :param ontres: The sandbox ontology class object
        :param custom_tree_id_safelist: A list of hashes used for safelisting process tree IDs
        :return: A list of dictionaries with details about the payloads and the pids that they were hollowed out of, and a list of tuples representing both the PID of
        the initial process and the process name
        """
        global have_raised_error
        try:
            # Setting environment recursion limit for large JSONs
            setrecursionlimit(int(self.config["recursion_limit"]))
            # Reading, decoding and converting to JSON
            cape_task.report = loads(open(report_json_path, "rb").read().decode("utf-8"))
        except JSONDecodeError as e:
            self.log.exception(f"Failed to decode the json: {str(e)}")
            raise e
        except Exception as e:
            url = cape_task.query_report_url % cape_task.id + "/" + "all"
            raise Exception(
                f"Exception converting extracted CAPE report into json from zip file: "
                f"report url: {url}, file_name: {self.file_name} due to {e}"
            )
        try:
            machine_name: Optional[str] = None
            report_info = cape_task.report.get("info", {})
            machine = report_info.get("machine", {})

            if isinstance(machine, dict):
                machine_name = machine.get("name")

            machine_info: Dict[str, Any] = {}
            if machine_name is None:
                self.log.warning("Unable to retrieve machine name from result.")
            else:
                machine_info = self.report_machine_info(machine_name, cape_task, parent_section)
            self.log.debug(f"Generating AL Result from CAPE results for task {cape_task.id}.")

            inetsim_dns_servers = []
            if self.routing.lower() == INETSIM.lower():
                inetsim_dns_servers = self.config.get("inetsim_dns_servers", [])

            cape_artifact_pids, main_process_tuples = generate_al_result(
                cape_task.report,
                parent_section,
                file_ext,
                self.config.get("random_ip_range"),
                self.routing,
                self.safelist,
                machine_info,
                ontres,
                custom_tree_id_safelist,
                inetsim_dns_servers,
                self.config.get("uses_https_proxy_in_sandbox", False),
                self.config.get("suspicious_accepted_languages", []),
                self.signatures_meta,
            )
            return cape_artifact_pids, main_process_tuples
        except RecoverableError as e:
            self.log.error(f"Recoverable error. Error message: {repr(e)}")
            if cape_task and cape_task.id is not None:
                self.delete_task(cape_task)
            raise
        except CapeProcessingException:
            # Catching the CapeProcessingException, attempting to delete the file, and then carrying on
            self.log.error("Processing error occurred generating report")
            if not have_raised_error:
                parent_section.set_heuristic(404)
                have_raised_error = True
            if parent_section.heuristic is not None:
                parent_section.heuristic.add_signature_id("CAPE processing failure", 0)
            if cape_task and cape_task.id is not None:
                self.delete_task(cape_task)
            raise
        except Exception as e:
            self.log.error(f"Error generating report: {repr(e)}")
            if not have_raised_error:
                parent_section.set_heuristic(404)
                have_raised_error = True
            if parent_section.heuristic is not None:
                parent_section.heuristic.add_signature_id("CAPE Analysis failure", 0)
            if cape_task and cape_task.id is not None:
                self.delete_task(cape_task)
            raise

    def _get_files_json_contents(self, zip_obj: ZipFile, task_id: int) -> dict:
        """
        This method parses the files.json file to get the file name map
        :param zip_obj: The tarball object, containing the analysis artifacts for the task
        :param task_id: The CapeTask ID
        :return: The file name map
        """
        file_name_map: Dict[str, str] = dict()
        member_name = "files.json"
        if member_name not in zip_obj.namelist():
            self.log.debug(f"No {member_name} available")
        else:
            try:
                task_dir = os.path.join(self.working_directory, f"{task_id}")
                zip_obj.extract(member_name, path=task_dir)
                with open(os.path.join(task_dir, member_name)) as f:
                    file_jsons = f.readlines()

                    for file_json_content in file_jsons:
                        file_json = loads(file_json_content)
                        file_name_map[file_json["path"]] = file_json["filepath"].split("\\")[-1]
            except Exception as e:
                self.log.exception(f"Unable to parse files.json for task {task_id}. Exception: {e}")
        return file_name_map

    def _extract_console_output(self, task_id: int) -> None:
        """
        This method adds a file containing console output, if it exists
        :param task_id: An integer representing the CAPE Task ID
        :return: None
        """
        # Check if there are any files consisting of console output from detonation
        console_output_file_name = f"{task_id}_console_output.txt"
        console_output_file_path = os.path.join("/tmp", console_output_file_name)
        if os.path.exists(console_output_file_path):
            artifact = {
                "name": console_output_file_name,
                "path": console_output_file_path,
                "description": "Console Output Observed",
                "to_be_extracted": False,
            }
            self.artifact_list.append(artifact)
            self.log.debug(f"Adding supplementary file {console_output_file_name}")

    def _extract_injected_exes(self, task_id: int) -> None:
        """
        This method adds files containing injected exes, if they exist
        :param task_id: An integer representing the CAPE Task ID
        :return: None
        """
        # Check if there are any files consisting of injected exes
        temp_dir = "/tmp"
        injected_exes: List[str] = []
        for f in os.listdir(temp_dir):
            file_path = os.path.join(temp_dir, f)
            if os.path.isfile(file_path) and match(INJECTED_EXE_REGEX % task_id, file_path):
                injected_exes.append(file_path)

        for injected_exe in injected_exes:
            artifact = {
                "name": injected_exe,
                "path": injected_exe,
                "description": "Injected executable was found written to memory",
                "to_be_extracted": True,
            }
            self.artifact_list.append(artifact)
            self.log.debug(f"Adding extracted file for task {task_id}: {injected_exe}")

    def _extract_artifacts(
        self,
        zip_obj: ZipFile,
        task_id: int,
        cape_artifact_pids: List[Dict[str, str]],
        parent_section: ResultSection,
        ontres: OntologyResults,
        file_name_map: Dict[str, str],
    ) -> None:
        """
        This method extracts certain artifacts from that zipfile
        :param zip_obj: The zipfile object, containing the analysis artifacts for the task
        :param task_id: An integer representing the CAPE Task ID
        :param cape_artifact_pids: A list of dictionaries with details about the payloads and the pids that they were hollowed out of
        :param parent_section: The overarching result section detailing what image this task is being sent to
        :param ontres: The sandbox ontology class object
        :param file_name_map: The file name map for extracted files
        :return: None
        """
        image_section = ResultMultiSection(f"Screenshots taken during Task {task_id}")
        image_section_body = ImageSectionBody(self.request)
        if self.config.get("use_antivm_packages", False) and self.request.file_type in [
            "code/javascript",
            "code/jscript",
            "document/office/word",
        ]:
            antivm_pkg_note = TextSectionBody(
                "Multiple applications, such as calc.exe, were opened in the sandbox to fight any anti-VM techniques, if applicable."
            )
            image_section.add_section_part(antivm_pkg_note)

        # Extract buffers, screenshots and anything else
        zip_file_map = {
            "shots": "Screenshot captured during analysis",
            "dump.pcap": "TCPDUMP captured during analysis",
            # This description is relevant to the evtx files within the zip
            "evtx/evtx.zip": "EVTX generated during analysis",
            "network": None,  # These are only used for updating the sandbox ontology
            "files/": "File extracted during analysis",
            "sum.pcap": "TCPDUMP captured during analysis",
            # These keys will only be accessed if deep scan is on or if a CAPE payload
            # has a YARA rule associated with it
            "CAPE": "Memory Dump",
            "procdump": "Memory Dump",
        }
        if self.request.deep_scan:
            zip_file_map["macros"] = "Macros found during analysis"

        task_dir = os.path.join(self.working_directory, f"{task_id}")
        for key, value in zip_file_map.items():
            key_hits = [x.filename for x in zip_obj.filelist if x.filename.startswith(key)]
            key_hits.sort()

            # We are going to get a snippet of the first 256 bytes of these files and
            # update the HTTP call details with them
            if key == "network":
                for f in key_hits:
                    nh = ontres.get_network_http_by_path(f)
                    if not nh:
                        continue
                    destination_file_path = os.path.join(task_dir, f)
                    zip_obj.extract(f, path=task_dir)
                    contents = str(open(destination_file_path, "rb").read(256))
                    if contents == "b''":
                        continue
                    if nh.request_body_path == f:
                        nh.update(request_body=contents)
                    elif nh.response_body_path == f:
                        nh.update(response_body=contents)
                continue
            # We receive the evtx.zip file and want to extract the files found inside
            elif key == "evtx/evtx.zip" and len(key_hits) == 1:
                destination_file_path = os.path.join(task_dir, key)
                zip_obj.extract(key, path=task_dir)
                evtx_zip_obj = ZipFile(destination_file_path)
                for x in evtx_zip_obj.filelist:
                    evtx_file_path = os.path.join(task_dir, x.filename)
                    evtx_zip_obj.extract(x.filename, path=task_dir)
                    artifact = {
                        "name": f"{task_id}_{file_name_map.get(x.filename, x.filename)}",
                        "path": evtx_file_path,
                        "description": value,
                        "to_be_extracted": True,
                    }
                    self.artifact_list.append(artifact)
                    self.log.debug(
                        f"Adding extracted file for task {task_id}: "
                        f"{task_id}_{file_name_map.get(x.filename, x.filename)}"
                    )
                os.remove(destination_file_path)
                continue

            for f in key_hits:
                # No empty files!
                if "e3b0c44298fc1c149afbf4c8996fb92427ae41e4649b934ca495991b7852b855" in f:
                    continue
                destination_file_path = os.path.join(task_dir, f)
                zip_obj.extract(f, path=task_dir)
                file_name = None
                to_be_extracted = True

                # If we are here, we really want to make sure we want these dumps
                if key in ["CAPE", "procdump"]:
                    if self.config["extract_cape_dumps"] and not self.request.deep_scan:
                        yara_hit = False
                        # If we don't want them all, we only want those with yara hits
                        for artifact_dict in cape_artifact_pids:
                            if artifact_dict["sha256"] in f and artifact_dict["is_yara_hit"]:
                                yara_hit = True
                                break

                        # We don't want this
                        if not yara_hit:
                            continue

                    pid = next(
                        (
                            artifact_dict.get("pid")
                            for artifact_dict in cape_artifact_pids
                            if artifact_dict.get("sha256") and artifact_dict["sha256"] in f
                        ),
                        None,
                    )
                    if pid:
                        file_name = f"{task_id}_{pid}_{file_name_map.get(f, f)}"
                # The majority of files extracted by CAPE are junk and follow a similar file type pattern
                elif key in ["files/"]:
                    file_type_details = self.identify.fileinfo(destination_file_path, generate_hashes=False)
                    if file_type_details["type"] == "unknown":
                        self.log.debug(
                            f"We are not extracting {destination_file_path} for task {task_id} "
                            "because we suspect it is garbage."
                        )
                        continue
                    # If the initial file is an HTML file and there is the possibility that Internet Explorer could
                    # have run, we should check if any of the extracted files are RecoveryStore files
                    elif (
                        file_type_details["type"] == "document/office/recoverystore"
                        and self.request.file_type == "code/html"
                    ):
                        self.log.debug(
                            f"We are not extracting {destination_file_path} for task {task_id} "
                            "because we suspect it is garbage generated by Internet Explorer."
                        )
                        continue

                    elif file_type_details["type"] == "text/plain":
                        self.log.debug(
                            f"We are not extracting {destination_file_path} for task {task_id} "
                            "because it will most likely not provide further benefit to analysis. "
                            "Adding as supplementary."
                        )
                        to_be_extracted = False

                if not file_name:
                    file_name = f"{task_id}_{file_name_map.get(f, f)}"

                if key in ["shots"]:
                    to_be_extracted = False
                    # AL generates thumbnails already
                    if "_small" not in f:
                        try:
                            image_section_body.add_image(destination_file_path, file_name, value)
                        except OSError as e:
                            self.log.debug(f"Unable to add image due to {e}")
                    continue

                artifact = {
                    "name": file_name,
                    "path": destination_file_path,
                    "description": value,
                    "to_be_extracted": to_be_extracted,
                }
                self.artifact_list.append(artifact)
                self.log.debug(
                    f"Adding {'extracted' if to_be_extracted else 'supplementary'} file for task {task_id}: {file_name}"
                )

        if image_section_body.body:
            image_section.add_section_part(image_section_body)
            parent_section.add_subsection(image_section)

    def _extract_hollowshunter(
        self,
        zip_obj: ZipFile,
        task_id: int,
        main_process_tuples: List[Tuple[int, str]],
        ontres: OntologyResults,
        custom_tree_id_safelist: List[str],
    ) -> None:
        """
        This method extracts HollowsHunter dumps from the tarball
        :param zip_obj: The tarball object, containing the analysis artifacts for the task
        :param task_id: An integer representing the CAPE Task ID
        :param main_process_tuple: A list of tuples representing both the PID of
        the initial process and the process name
        :param ontres: The sandbox ontology class object
        :param custom_tree_id_safelist: A list of hashes used for safelisting process tree IDs
        :return: None
        """
        task_dir = os.path.join(self.working_directory, f"{task_id}")
        report_pattern = compile(HOLLOWSHUNTER_REPORT_REGEX)
        dump_pattern = compile(HOLLOWSHUNTER_DUMP_REGEX)
        report_list = list(filter(report_pattern.match, zip_obj.namelist()))
        dump_list = list(filter(dump_pattern.match, zip_obj.namelist()))

        hh_tuples = [
            (report_list, "HollowsHunter report (json)", False),
            (dump_list, "Memory Dump", True),
        ]
        for hh_tuple in hh_tuples:
            paths, desc, to_be_extracted = hh_tuple
            for path in paths:
                # CAPE injects the initial process with the monitor in a way that causes HollowsHunter to always
                # dump the initial process. Therefore we want to avoid extracting this dump.
                if ".exe" in path:
                    hit = False
                    for main_process_tuple in main_process_tuples:
                        pid, image = main_process_tuple
                        if f"hh_process_{pid}_" in path and image in path:
                            hit = True
                            break

                    if hit:
                        continue

                # HollowsHunter can sometimes pick up memory dumps from processes that have been safelisted,
                # in which case we do not want them extracted
                if not any(
                    f"hh_process_{proc['pid']}_" in path
<<<<<<< HEAD
                    for proc in ontres.get_process_tree(safelist=custom_tree_id_safelist, self.use_process_tree_inspection)
=======
                    for proc in ontres.get_process_tree(safelist=custom_tree_id_safelist)[0]
>>>>>>> 437a95bb
                    if proc.get("pid")
                ):
                    self.log.debug(
                        f"'{path}' is not associated with a non-safelisted process, "
                        "therefore we are not going to upload it."
                    )
                    continue

                full_path = os.path.join(task_dir, path)
                file_name = f"{task_id}_{path}"
                zip_obj.extract(path, path=task_dir)
                # Confirm that file is indeed a PE
                if ".dll" in path or ".exe" in path:
                    if os.path.exists(full_path):
                        with open(full_path, "rb") as f:
                            file_contents = f.read(256)
                        if not any(PE_indicator in file_contents for PE_indicator in PE_INDICATORS):
                            self.log.debug(f"{path} is not a valid PE. Will not upload.")
                            os.remove(full_path)
                            continue
                artifact = {
                    "name": file_name,
                    "path": full_path,
                    "description": desc,
                    "to_be_extracted": to_be_extracted,
                }
                self.artifact_list.append(artifact)
                self.log.debug(f"Adding HollowsHunter file {file_name} for task {task_id}")

    def _extract_commands(self) -> None:
        if os.path.exists(PS1_COMMANDS_PATH) and os.path.getsize(PS1_COMMANDS_PATH):
            self.artifact_list.append(
                {
                    "name": "commands.ps1",
                    "path": PS1_COMMANDS_PATH,
                    "description": "Extract PowerShell commands",
                    "to_be_extracted": True,
                }
            )

        if os.path.exists(BAT_COMMANDS_PATH) and os.path.getsize(BAT_COMMANDS_PATH):
            self.artifact_list.append(
                {
                    "name": "commands.bat",
                    "path": BAT_COMMANDS_PATH,
                    "description": "Extract Batch commands",
                    "to_be_extracted": True,
                }
            )

    def _extract_buffers(self) -> None:
        if os.path.exists(BUFFER_PATH):
            for entry in os.scandir(BUFFER_PATH):
                if entry.is_file():
                    self.artifact_list.append(
                        {
                            "name": entry.name,
                            "path": entry.path,
                            "description": "PEs extracted from Windows API buffers",
                            "to_be_extracted": True,
                        }
                    )

    def _safely_get_param(self, param: str) -> Optional[Any]:
        """
        This method provides a safe way to grab a parameter that may or may not exist in the service configuration
        :param param: The name of the parameter
        :return: The value of the parameter, if it exists
        """
        param_value: Optional[Any] = None
        try:
            param_value = self.request.get_param(param)
        except Exception:
            pass
        return param_value

    @staticmethod
    def _determine_relevant_images(
        file_type: str,
        possible_images: List[str],
        auto_architecture: Dict[str, Dict[str, List]],
        all_relevant: bool = False,
        multi_routing: bool = False,
        routing: str = None,
    ) -> List[str]:
        """
        This method determines the relevant images that a file should be sent to based on its type
        :param file_type: The type of file to be submitted
        :param possible_images: A list of images available
        :param auto_architecture: A dictionary indicating an override to relevant images selected
        :param all_relevant: A boolean representing if we want all relevant images
        :return: A list of images that the file should be sent to
        """
        if auto_architecture == {}:
            auto_architecture = {
                WINDOWS_IMAGE_PREFIX: {x64_IMAGE_SUFFIX: [], x86_IMAGE_SUFFIX: []},
                LINUX_IMAGE_PREFIX: {x64_IMAGE_SUFFIX: [], x86_IMAGE_SUFFIX: []},
            }
        if file_type in LINUX_x64_FILES:
            platform = LINUX_IMAGE_PREFIX
            arch = x64_IMAGE_SUFFIX
        elif file_type in LINUX_x86_FILES:
            platform = LINUX_IMAGE_PREFIX
            arch = x86_IMAGE_SUFFIX
        elif file_type in WINDOWS_x86_FILES:
            platform = WINDOWS_IMAGE_PREFIX
            arch = x86_IMAGE_SUFFIX
        else:
            # If any other file is submitted than what is listed below, then send it to a 64-bit Windows image
            platform = WINDOWS_IMAGE_PREFIX
            arch = x64_IMAGE_SUFFIX
        if multi_routing:
            if routing == INETSIM.lower(): 
                conn = OFFLINE_IMAGE_PREFIX
            elif routing == INTERNET.lower():
                conn = ONLINE_IMAGE_PREFIX
            else:
                conn = OFFLINE_IMAGE_PREFIX
            if not all_relevant and len(auto_architecture[platform][arch][conn]) > 0:
                images_to_send_file_to = [image for image in auto_architecture[platform][arch][conn] if image in possible_images]
            else:
                images_to_send_file_to = [
                    image for image in possible_images if all(item in image for item in [platform, arch, conn])
                ]
            return images_to_send_file_to
        if not all_relevant and len(auto_architecture[platform][arch]) > 0:
            images_to_send_file_to = [image for image in auto_architecture[platform][arch] if image in possible_images]
        else:
            images_to_send_file_to = [
                image for image in possible_images if all(item in image for item in [platform, arch])
            ]
        return images_to_send_file_to

    def _handle_specific_machine(self, kwargs: Dict[str, Any]) -> Tuple[bool, bool]:
        """
        This method handles if a specific machine was requested
        :param kwargs: The keyword arguments that will be sent to CAPE when submitting the file, detailing specifics
        about the run
        :return: A tuple containing if a machine was requested, and if that machine exists
        """
        machine_requested = False
        machine_exists = False

        specific_machine = self._safely_get_param("specific_machine")
        if specific_machine:
            machine_names: List[str] = []
            if len(self.hosts) > 1:
                try:
                    host_ip, specific_machine = specific_machine.split(":")
                except ValueError:
                    self.log.error(
                        "If more than one host is specified in the service_manifest.yml, "
                        "then the specific_machine value must match the format '<host-ip>:<machine-name>'"
                    )
                    raise
                for host in self.hosts:
                    if host_ip == host["ip"]:
                        machine_names = [machine["name"] for machine in host["machines"]]
                        break
            else:
                if ":" in specific_machine:
                    _, specific_machine = specific_machine.split(":")
                machine_names = [machine["name"] for machine in self.hosts[0]["machines"]]
            machine_requested = True
            if any(specific_machine == machine_name for machine_name in machine_names):
                machine_exists = True
                kwargs["machine"] = specific_machine
            elif self.retry_on_no_machine:
                self.log.warning(
                    f"The requested machine '{specific_machine}' is currently unavailable. Sleep and retry!"
                )
                sleep(self.timeout)
                raise RecoverableError("Retrying since the specific machine was missing...")
            else:
                self.log.error(f"The requested machine '{specific_machine}' is currently unavailable.")
                no_machine_sec = ResultTextSection("Requested Machine Does Not Exist")
                no_machine_sec.add_line(f"The requested machine '{specific_machine}' is currently unavailable.")
                no_machine_sec.add_line("General Information:")
                no_machine_sec.add_line(
                    f"At the moment, the current machine options for this CAPE deployment include {machine_names}."
                )
                self.file_res.add_section(no_machine_sec)
        return machine_requested, machine_exists

    def _handle_specific_platform(self, kwargs: Dict[str, Any]) -> Tuple[bool, Dict[str, List[str]]]:
        """
        This method handles if a specific platform was requested
        :param kwargs: The keyword arguments that will be sent to CAPE when submitting the file, detailing specifics
        about the run
        :return: A tuple containing if a platform was requested, and where that platform exists
        """
        platform_requested = False
        hosts_with_platform: Dict[str, List[str]] = {}
        machine_platform_set = set()
        specific_platform = self._safely_get_param("platform")
        hosts_with_platform[specific_platform] = []
        if specific_platform == NO_PLATFORM:
            return platform_requested, {}
        else:
            platform_requested = True

        # Check every machine on every host
        for host in self.hosts:
            machine_platforms = set([machine["platform"] for machine in host["machines"]])
            machine_platform_set = machine_platform_set.union(machine_platforms)
            if specific_platform in machine_platforms:
                hosts_with_platform[specific_platform].append(host["ip"])
                continue
        kwargs["platform"] = specific_platform

        if platform_requested and not hosts_with_platform[specific_platform]:
            if self.retry_on_no_machine:
                self.log.warning(
                    f"The requested platform '{specific_platform}' is currently unavailable. Sleep and retry!"
                )
                sleep(self.timeout)
                raise RecoverableError("Retrying since the specific platform was missing...")
            else:
                self.log.error(f"The requested platform '{specific_platform}' is currently unavailable.")
                no_platform_sec = ResultSection(title_text="Requested Platform Does Not Exist")
                no_platform_sec.add_line(f"The requested platform '{specific_platform}' is currently unavailable.")
                no_platform_sec.add_line("General Information:")
                no_platform_sec.add_line(
                    "At the moment, the current platform options for "
                    f"this CAPE deployment include {sorted(machine_platform_set)}."
                )
                self.file_res.add_section(no_platform_sec)
        else:
            kwargs["platform"] = specific_platform
        return platform_requested, hosts_with_platform

    def _handle_specific_image(self) -> Tuple[bool, Dict[str, List[str]]]:
        """
        This method handles if a specific image was requested
        :return: A tuple containing if a specific image was requested, and a map of images with hosts that contain
        that image
        """
        image_requested = False
        # This will follow the format {"<image-tag>": ["<host-ip>"]}
        relevant_images: Dict[str, List[str]] = {}

        specific_image = self._safely_get_param("specific_image")
        if specific_image:
            image_requested = True
            if specific_image in [RELEVANT_IMAGE_TAG, ALL_RELEVANT_IMAGES_TAG]:
                all_relevant = specific_image == ALL_RELEVANT_IMAGES_TAG
                relevant_images_list = self._determine_relevant_images(
                    self.request.file_type,
                    self.allowed_images,
                    self.config.get("auto_architecture", {}),
                    all_relevant,
                    self.config.get("multi_routing_hosts", False),
                    self.request.get_param("routing").lower(),
                )
                for relevant_image in relevant_images_list:
                    self._set_hosts_that_contain_image(relevant_image, relevant_images)
            elif specific_image == ALL_IMAGES_TAG:
                for image in self.allowed_images:
                    self._set_hosts_that_contain_image(image, relevant_images)
            else:
                self._set_hosts_that_contain_image(specific_image, relevant_images)
            if not relevant_images:
                msg = (
                    specific_image
                    if specific_image not in [RELEVANT_IMAGE_TAG, ALL_RELEVANT_IMAGES_TAG]
                    else f"{specific_image} ({relevant_images_list})"
                )
                if self.retry_on_no_machine:
                    self.log.warning(f"The requested image '{msg}' is currently unavailable. Sleep and retry!")
                    sleep(self.timeout)
                    raise RecoverableError("Retrying since the specific image was missing...")
                else:
                    self.log.error(f"The requested image '{msg}' is currently unavailable.")
                    all_machines = [machine for host in self.hosts for machine in host["machines"]]
                    available_images = self._get_available_images(all_machines, self.allowed_images)
                    no_image_sec = ResultSection("Requested Image Does Not Exist")
                    no_image_sec.add_line(f"The requested image '{msg}' is currently unavailable.")
                    no_image_sec.add_line("General Information:")
                    no_image_sec.add_line(
                        f"At the moment, the current image options for this CAPE deployment include {available_images}."
                    )
                    self.file_res.add_section(no_image_sec)
        return image_requested, relevant_images

    def _determine_host_to_use(self, hosts: List[Dict[str, Any]], parent_section: ResultSection) -> Dict[str, Any]:
        """
        This method determines which host to send a file to, based on randomness and the length of the host's pending
        task queue
        :param hosts: The hosts that the file could be sent to
        :return: The host that the file will be sent to
        """
        global have_raised_error
        # This method will be used to determine the host to use for a submission
        # Key aspect that we are using to make a decision is the # of pending tasks, aka the queue size
        host_details: List[Dict[str, Any], int] = []
        min_queue_size = maxsize

        success = False
        while not success:
            # Cycle through each host
            for host in hosts:
                host_status_url = f"http://{host['ip']}:{host['port']}/{APIv2_BASE_ENDPOINT}/{CAPE_API_QUERY_HOST}"
                try:
                    resp = self.session.get(host_status_url, headers=host["auth_header"], timeout=self.timeout)
                except requests.exceptions.Timeout:
                    self.log.error(
                        "The cape-web.service is most likely down. "
                        f"Indicator: '{host_status_url} timed out after {self.timeout}s "
                        "trying to query the host.'"
                    )
                    if len(hosts) == 1:
                        sleep(5)
                    continue
                except requests.ConnectionError as e:
                    if self.is_connection_error_worth_logging(repr(e)):
                        self.log.error(
                            "The cape-web.service is most likely down. "
                            f"Indicator: '{host_status_url} failed to query the host due to {e}.'"
                        )
                    if len(hosts) == 1:
                        sleep(5)
                    continue
                if resp.status_code != 200:
                    self.log.error(
                        "The cape-web.service is most likely down. "
                        f"Indicator: '{host_status_url} failed with status code {resp.status_code} "
                        "trying to query the host.'"
                    )
                    if len(hosts) == 1:
                        sleep(5)
                    continue
                else:
                    resp_json = resp.json()
                    if "error" in resp_json and resp_json["error"]:
                        self.log.error(
                            f"Failed to query the host for {host_status_url} due " f"to '{resp_json['error_value']}'."
                        )
                        if not have_raised_error:
                            parent_section.set_heuristic(404)
                            have_raised_error = True
                        if parent_section.heuristic is not None:
                            parent_section.heuristic.add_signature_id("General CAPE failure", 0)
                        raise InvalidCapeRequest(
                            "There is most likely an issue with how the service is configured to interact with CAPE's REST API. Check the service logs for more details."
                        )
                    elif "data" in resp_json and resp_json["data"]:
                        queue_size = resp_json["data"]["tasks"]["pending"]
                        host_details.append({"host": host, "queue_size": queue_size})
                        if queue_size < min_queue_size:
                            min_queue_size = queue_size
                        success = True
                    else:
                        self.log.error(
                            "The cape-web.service is most likely down. "
                            f"Indicator: '{host_status_url} failed with status code {resp.status_code} "
                            f"trying to query the host. Data returned was: {resp_json}'"
                        )
                        if len(hosts) == 1:
                            sleep(5)
                        continue

        # If the minimum queue size is shared by multiple hosts, choose a random one.
        min_queue_hosts = [
            host_detail["host"] for host_detail in host_details if host_detail["queue_size"] == min_queue_size
        ]
        if len(min_queue_hosts) > 0:
            return choice(min_queue_hosts)
        else:
            if not have_raised_error:
                parent_section.set_heuristic(404)
                have_raised_error = True
            if parent_section.heuristic is not None:
                parent_section.heuristic.add_signature_id("No machine available", 0)
            raise CapeVMBusyException(f"No host available for submission between {[host['ip'] for host in hosts]}")

    def _is_invalid_analysis_timeout(self, parent_section: ResultSection, reboot: bool = False) -> bool:
        """
        This method determines if the requested analysis timeout is valid
        :param parent_section: The overarching result section detailing what image this task is being sent to
        :param reboot: A boolean representing if we want to reboot the sample post initial analysis
        :return: A boolean representing if the analysis timeout is invalid
        """
        requested_timeout = int(self.request.get_param("analysis_timeout_in_seconds"))
        # If we are considering rebooting, we want to ensure that the service won't time out before we're done. The
        # assumption here is that the reboot will take approximately the same time as the initial submission
        if reboot:
            requested_timeout *= 2
        service_timeout = int(self.service_attributes["timeout"])
        if requested_timeout > service_timeout + 60:
            invalid_timeout_res_sec = ResultTextSection("Invalid Analysis Timeout Requested")
            invalid_timeout_res_sec.add_line(
                f"The analysis timeout requested was {requested_timeout}, which exceeds the time that Assemblyline "
                f"will run the service ({service_timeout}). Choose an analysis timeout value < {service_timeout} and "
                f"submit the file again. Note that the requested analysis timeout must give the processing some time "
                f"to finish before the service timeout. In other words: analysis timeout + processing timeout < {service_timeout}."
            )
            parent_section.add_subsection(invalid_timeout_res_sec)
            return True
        return False

    def _get_subsection_heuristic_map(self, subsections: List[ResultSection], section_heur_map: Dict[str, int]) -> None:
        """
        This method uses recursion to eliminate duplicate heuristics
        :param subsections: The subsections which we will iterate through, searching for heuristics
        :param section_heur_map: The heuristic map which is used for heuristic deduplication
        :return: None
        """
        for subsection in subsections:
            if subsection.heuristic:
                if subsection.title_text in section_heur_map:
                    # If more than one subsection exists with the same title text, then there should be no heuristic
                    # associated with the second subsection, as this will artificially inflate the overall score
                    subsection.set_heuristic(None)
                else:
                    section_heur_map[subsection.title_text] = subsection.heuristic.heur_id
            if subsection.subsections:
                self._get_subsection_heuristic_map(subsection.subsections, section_heur_map)

    def _determine_if_reboot_required(self, parent_section) -> bool:
        """
        This method determines if we should create a reboot task for the original task
        :param parent_section: The overarching result section detailing what image this task is being sent to
        :return: A boolean indicating if we should create a reboot task
        """
        # If the user has requested a reboot analysis, then make it happen
        reboot = self._safely_get_param("reboot")
        if reboot:
            return True

        # If a sample has raised a signature that would indicate that it will behave differently upon reboot,
        # then make it happen
        for subsection in parent_section.subsections:
            if subsection.title_text == SIGNATURES_SECTION_TITLE:
                for subsubsection in subsection.subsections:
                    if any(item in subsubsection.title_text for item in ["persistence_autorun", "creates_service"]):
                        return True
        return False

    @staticmethod
    def _cleanup_leftovers() -> None:
        """
        This method cleans up any leftover files that were written to the /tmp dir by previous runs
        :return: None
        """
        temp_dir = "/tmp"
        for file in os.listdir(temp_dir):
            file_path = os.path.join(temp_dir, file)
            if any(
                leftover_file_name in file_path
                for leftover_file_name in ["_console_output", "_injected_memory_", "commands.ps1", "commands.bat"]
            ):
                os.remove(file_path)
        if os.path.exists(BUFFER_PATH):
            shutil.rmtree(BUFFER_PATH)

    def _get_machine_by_name(self, machine_name) -> Optional[Dict[str, Any]]:
        """
        This method grabs the machine info (if it exists) of a machine that matches the requested name
        :param machine_name: The name of the machine that we want the information for
        :return: The information about the requested machine
        """
        machine_name_exists = False
        machine: Optional[Dict[str, Any]] = None
        machines = [machine for host in self.hosts for machine in host["machines"]]
        for machine in machines:
            if machine["name"] == machine_name:
                machine_name_exists = True
                break
        if machine_name_exists:
            return machine
        else:
            self.log.info(f"Machine {machine_name} does not exist in {machines}.")
            return None

    def is_connection_error_worth_logging(self, error: str) -> bool:
        """
        This method checks if an error is worth logging
        :param error: The string representation of the error
        :return: The boolean flag indicating that the error is worth logging
        """
        if self.uwsgi_with_recycle:
            return not any(e in error for e in CONNECTION_ERRORS)
        else:
            return True

    def _handle_machine_submission(
        self,
        image_requested,
        relevant_images_keys,
        relevant_images,
        platform_requested,
        hosts_with_platform,
        kwargs,
        file_ext,
        ontres,
        custom_tree_id_safelist,
    ):
        # If an image has been requested, and there is more than 1 image to send the file to, then use threads
        if image_requested and len(relevant_images_keys) > 1:
            submission_threads: List[SubmissionThread] = []
            for relevant_image, host_list in relevant_images.items():
                hosts = [host for host in self.hosts if host["ip"] in host_list]
                submission_specific_kwargs = kwargs.copy()
                parent_section = ResultSection(f"Analysis Environment Target: {relevant_image}")
                self.file_res.add_section(parent_section)

                submission_specific_kwargs["tags"] = relevant_image
                thr = SubmissionThread(
                    target=self._general_flow,
                    args=(
                        submission_specific_kwargs,
                        file_ext,
                        parent_section,
                        hosts,
                        ontres,
                        custom_tree_id_safelist,
                    ),
                )
                submission_threads.append(thr)
                thr.start()

            for thread in submission_threads:
                thread.join()
        elif image_requested and len(relevant_images_keys) == 1:
            parent_section = ResultSection(f"Analysis Environment Target: {relevant_images_keys[0]}")
            self.file_res.add_section(parent_section)

            kwargs["tags"] = relevant_images_keys[0]
            hosts = [host for host in self.hosts if host["ip"] in relevant_images[relevant_images_keys[0]]]
            self._general_flow(kwargs, file_ext, parent_section, hosts, ontres, custom_tree_id_safelist)
        elif platform_requested and len(hosts_with_platform[next(iter(hosts_with_platform))]) > 0:
            parent_section = ResultSection(f"Analysis Environment Target: {next(iter(hosts_with_platform))}")
            self.file_res.add_section(parent_section)

            hosts = [host for host in self.hosts if host["ip"] in hosts_with_platform[next(iter(hosts_with_platform))]]
            self._general_flow(kwargs, file_ext, parent_section, hosts, ontres, custom_tree_id_safelist)
        else:
            if kwargs.get("machine"):
                specific_machine = self._safely_get_param("specific_machine")
                if ":" in specific_machine:
                    host_ip, _ = specific_machine.split(":")
                    hosts = [host for host in self.hosts if host["ip"] == host_ip]
                else:
                    hosts = self.hosts
                parent_section = ResultSection(f"Analysis Environment Target: {kwargs['machine']}")
            else:
                parent_section = ResultSection("Analysis Environment Target: First Machine Available")
                hosts = self.hosts
            self.file_res.add_section(parent_section)

            self._general_flow(kwargs, file_ext, parent_section, hosts, ontres, custom_tree_id_safelist)


def generate_random_words(num_words: int) -> str:
    """
    This method generates a bunch of random words
    :param num_words: The number of random words to be generated
    :return: A bunch of random words
    """
    alpha_nums = [chr(x + 65) for x in range(26)] + [chr(x + 97) for x in range(26)] + [str(x) for x in range(10)]
    return " ".join(["".join([choice(alpha_nums) for _ in range(int(random() * 10) + 2)]) for _ in range(num_words)])


def tasks_are_similar(task_to_be_submitted: CapeTask, tasks_that_have_been_submitted: List[Dict[str, Any]]) -> bool:
    """
    This method looks for "cache hits" for tasks, based on their submission parameters
    :param task_to_be_submitted: The task to be submitted
    :param tasks_that_have_been_submitted: A list of tasks that have already been submitted
    :return: A boolean representing if this task to be submitted is similar enough to another task that has been
    submitted to represent a "cache hit"
    """
    for task_that_has_been_submitted in tasks_that_have_been_submitted:
        if task_that_has_been_submitted["status"] == ANALYSIS_FAILED:
            continue
        same_file_name = task_that_has_been_submitted["target"] == task_to_be_submitted.file
        same_timeout = task_that_has_been_submitted["timeout"] == task_to_be_submitted["timeout"]
        same_custom = task_that_has_been_submitted["custom"] == task_to_be_submitted.get("custom", "")
        same_package = task_that_has_been_submitted["package"] == task_to_be_submitted.get("package", "")
        same_route = task_that_has_been_submitted["route"] == task_to_be_submitted.get("route", "")
        same_options = task_that_has_been_submitted["options"] == task_to_be_submitted.get("options", "")
        same_memory = task_that_has_been_submitted["memory"] == task_to_be_submitted.get("memory", False)
        # TODO: This value is somehow set to True when we want it to be false
        same_enforce_timeout = task_that_has_been_submitted["enforce_timeout"] == task_to_be_submitted.get(
            "enforce_timeout", False
        )
        # The recommended architecture tag is automatically added based on file type
        # https://github.com/kevoreilly/CAPEv2/blob/master/lib/cuckoo/core/database.py#L1297:L1314
        same_tags = [
            tag for tag in task_that_has_been_submitted["tags"] if tag not in [x64_IMAGE_SUFFIX, x86_IMAGE_SUFFIX]
        ] == [task_to_be_submitted.get("tags", "")]
        same_clock = task_to_be_submitted["clock"] == task_that_has_been_submitted["clock"]
        if (
            same_file_name
            and same_timeout
            and same_custom
            and same_package
            and same_route
            and same_options
            and same_memory
            and same_enforce_timeout
            and same_tags
            and same_clock
        ):
            return True
    return False<|MERGE_RESOLUTION|>--- conflicted
+++ resolved
@@ -2319,11 +2319,7 @@
                 # in which case we do not want them extracted
                 if not any(
                     f"hh_process_{proc['pid']}_" in path
-<<<<<<< HEAD
-                    for proc in ontres.get_process_tree(safelist=custom_tree_id_safelist, self.use_process_tree_inspection)
-=======
-                    for proc in ontres.get_process_tree(safelist=custom_tree_id_safelist)[0]
->>>>>>> 437a95bb
+                    for proc in ontres.get_process_tree(safelist=custom_tree_id_safelist, self.use_process_tree_inspection)[0]
                     if proc.get("pid")
                 ):
                     self.log.debug(
